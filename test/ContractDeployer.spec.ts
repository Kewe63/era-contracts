import type { ZkSyncArtifact } from "@matterlabs/hardhat-zksync-deploy/dist/types";
import { expect } from "chai";
import { ethers, network } from "hardhat";
import type { Wallet } from "zksync-web3";
import { Contract, utils } from "zksync-web3";
import type { ContractDeployer, NonceHolder } from "../typechain-types";
import { ContractDeployer__factory, Deployable__factory, NonceHolder__factory } from "../typechain-types";
import {
<<<<<<< HEAD
    ContractDeployer,
    ContractDeployer__factory,
    Deployable__factory,
    NonceHolder,
    NonceHolder__factory
} from '../typechain-types';
import {
    DEPLOYER_SYSTEM_CONTRACT_ADDRESS,
    FORCE_DEPLOYER_ADDRESS,
    NONCE_HOLDER_SYSTEM_CONTRACT_ADDRESS
} from './shared/constants';
import { deployContract, getCode, getWallets, loadArtifact, publishBytecode, setCode } from './shared/utils';

describe('ContractDeployer tests', function () {
    let wallet: Wallet;
    let contractDeployer: ContractDeployer;
    let contractDeployerSystemCall: ContractDeployer;
    let contractDeployerNotSystemCall: ContractDeployer;
    let nonceHolder: NonceHolder;
    let deployableArtifact: ZkSyncArtifact;
    let deployerAccount: ethers.Signer;
    let forceDeployer: ethers.Signer;

    const EOA = ethers.utils.getAddress('0xdeadbeefdeadbeefdeadbeefdeadbeefdeadbeef');
    const RANDOM_ADDRESS = ethers.utils.getAddress('0xdeadbeefdeadbeefdeadbeefdeadbeefdeadbee1');
    const RANDOM_ADDRESS_2 = ethers.utils.getAddress('0xdeadbeefdeadbeefdeadbeefdeadbeefdeadbee2');
    const RANDOM_ADDRESS_3 = ethers.utils.getAddress('0xdeadbeefdeadbeefdeadbeefdeadbeefdeadbee3');
    const EMPTY_KERNEL_ADDRESS = ethers.utils.getAddress('0x0000000000000000000000000000000000000101');
    const AA_VERSION_NONE = 0;
    const AA_VERSION_1 = 1;
    const NONCE_ORDERING_SEQUENTIAL = 0;
    const NONCE_ORDERING_ARBITRARY = 1;

    let _contractDeployerCode: string;

    before(async () => {
        wallet = getWallets()[0];

        _contractDeployerCode = await getCode(DEPLOYER_SYSTEM_CONTRACT_ADDRESS);
        const contractDeployerArtifact = await loadArtifact('ContractDeployer');
        await setCode(DEPLOYER_SYSTEM_CONTRACT_ADDRESS, contractDeployerArtifact.bytecode);
        contractDeployer = ContractDeployer__factory.connect(DEPLOYER_SYSTEM_CONTRACT_ADDRESS, wallet);

        nonceHolder = NonceHolder__factory.connect(NONCE_HOLDER_SYSTEM_CONTRACT_ADDRESS, wallet);

        const contractDeployerSystemCallContract = await deployContract('SystemCaller', [contractDeployer.address]);
        contractDeployerSystemCall = new Contract(
            contractDeployerSystemCallContract.address,
            contractDeployerArtifact.abi,
            wallet
        ) as ContractDeployer;

        const contractDeployerNotSystemCallContract = await deployContract('NotSystemCaller', [
            contractDeployer.address
        ]);
        contractDeployerNotSystemCall = new Contract(
            contractDeployerNotSystemCallContract.address,
            contractDeployerArtifact.abi,
            wallet
        ) as ContractDeployer;

        deployableArtifact = await loadArtifact('Deployable');
        await publishBytecode(deployableArtifact.bytecode);

        await network.provider.request({
            method: 'hardhat_impersonateAccount',
            params: [DEPLOYER_SYSTEM_CONTRACT_ADDRESS]
        });
        await network.provider.request({
            method: 'hardhat_impersonateAccount',
            params: [FORCE_DEPLOYER_ADDRESS]
        });
        deployerAccount = await ethers.getSigner(DEPLOYER_SYSTEM_CONTRACT_ADDRESS);
        forceDeployer = await ethers.getSigner(FORCE_DEPLOYER_ADDRESS);
    });

    after(async () => {
        await network.provider.request({
            method: 'hardhat_stopImpersonatingAccount',
            params: [DEPLOYER_SYSTEM_CONTRACT_ADDRESS]
        });
        await network.provider.request({
            method: 'hardhat_stopImpersonatingAccount',
            params: [FORCE_DEPLOYER_ADDRESS]
        });
        await setCode(DEPLOYER_SYSTEM_CONTRACT_ADDRESS, _contractDeployerCode);
    });

    describe('updateAccountVersion', function () {
        it('non system call failed', async () => {
            await expect(contractDeployer.updateAccountVersion(AA_VERSION_NONE)).to.be.revertedWith(
                'This method require system call flag'
            );
        });

        it('from none to version1', async () => {
            expect(
                (await contractDeployer.getAccountInfo(contractDeployerSystemCall.address)).supportedAAVersion
            ).to.be.eq(AA_VERSION_NONE);
            await contractDeployerSystemCall.updateAccountVersion(AA_VERSION_1);
            expect(
                (await contractDeployer.getAccountInfo(contractDeployerSystemCall.address)).supportedAAVersion
            ).to.be.eq(AA_VERSION_1);
        });

        it('from version1 to none', async () => {
            expect(
                (await contractDeployer.getAccountInfo(contractDeployerSystemCall.address)).supportedAAVersion
            ).to.be.eq(AA_VERSION_1);
            await contractDeployerSystemCall.updateAccountVersion(AA_VERSION_NONE);
            expect(
                (await contractDeployer.getAccountInfo(contractDeployerSystemCall.address)).supportedAAVersion
            ).to.be.eq(AA_VERSION_NONE);
        });
    });

    describe('updateNonceOrdering', function () {
        it('non system call failed', async () => {
            await expect(contractDeployer.updateNonceOrdering(NONCE_ORDERING_SEQUENTIAL)).to.be.revertedWith(
                'This method require system call flag'
            );
        });

        it('success from sequential to arbitrary', async () => {
            expect((await contractDeployer.getAccountInfo(contractDeployerSystemCall.address)).nonceOrdering).to.be.eq(
                NONCE_ORDERING_SEQUENTIAL
            );
            await contractDeployerSystemCall.updateNonceOrdering(NONCE_ORDERING_ARBITRARY);
            expect((await contractDeployer.getAccountInfo(contractDeployerSystemCall.address)).nonceOrdering).to.be.eq(
                NONCE_ORDERING_ARBITRARY
            );
        });

        it('failed from arbitrary to sequential', async () => {
            expect((await contractDeployer.getAccountInfo(contractDeployerSystemCall.address)).nonceOrdering).to.be.eq(
                NONCE_ORDERING_ARBITRARY
            );
            await expect(contractDeployerSystemCall.updateNonceOrdering(NONCE_ORDERING_SEQUENTIAL)).to.be.revertedWith(
                'It is only possible to change from sequential to arbitrary ordering'
            );
        });
    });

    describe('getAccountInfo', function () {
        it('success', async () => {
            const accountInfo = await contractDeployer.getAccountInfo(RANDOM_ADDRESS);
            expect(accountInfo.supportedAAVersion).to.be.eq(AA_VERSION_NONE);
            expect(accountInfo.nonceOrdering).to.be.eq(NONCE_ORDERING_SEQUENTIAL);
        });
    });

    describe('extendedAccountVersion', function () {
        it('account abstraction contract', async () => {
            await contractDeployerSystemCall.updateAccountVersion(AA_VERSION_1);
            expect(await contractDeployer.extendedAccountVersion(contractDeployerSystemCall.address)).to.be.eq(
                AA_VERSION_1
            );
            await contractDeployerSystemCall.updateAccountVersion(AA_VERSION_NONE);
        });

        it('EOA', async () => {
            expect(await contractDeployer.extendedAccountVersion(EOA)).to.be.eq(AA_VERSION_1);
        });

        it('Empty address', async () => {
            // Double checking that the address is indeed empty
            expect(await wallet.provider.getCode(EMPTY_KERNEL_ADDRESS)).to.be.eq('0x');

            // Now testing that the system contracts with empty bytecode are still treated as AA_VERSION_NONE
            expect(await contractDeployer.extendedAccountVersion(EMPTY_KERNEL_ADDRESS)).to.be.eq(AA_VERSION_NONE);
        });

        it('not AA', async () => {
            expect(await contractDeployer.extendedAccountVersion(contractDeployerSystemCall.address)).to.be.eq(
                AA_VERSION_NONE
            );
        });
    });

    describe('getNewAddressCreate2', function () {
        it('success', async () => {
            expect(
                await contractDeployer.getNewAddressCreate2(
                    RANDOM_ADDRESS,
                    '0x0100FFFFDEADBEEFDEADBEEFDEADBEEFDEADBEEFDEADBEEFDEADBEEFDEADBEEF',
                    '0x0000000022000000000123812381283812831823812838912389128938912893',
                    '0x'
                )
            ).to.be.eq(
                utils.create2Address(
                    RANDOM_ADDRESS,
                    '0x0100FFFFDEADBEEFDEADBEEFDEADBEEFDEADBEEFDEADBEEFDEADBEEFDEADBEEF',
                    '0x0000000022000000000123812381283812831823812838912389128938912893',
                    '0x'
                )
            );
        });
    });

    describe('getNewAddressCreate', function () {
        it('success', async () => {
            expect(await contractDeployer.getNewAddressCreate(RANDOM_ADDRESS, 3223233)).to.be.eq(
                utils.createAddress(RANDOM_ADDRESS, 3223233)
            );
        });
    });

    // TODO: some other things can be tested:
    // - check other contracts (like known codes storage)
    // - cases with the kernel space address (not possible in production)
    // - twice on the same address for create (not possible in production)
    // - constructor behavior (failed, invalid immutables array)
    // - more cases for force deployments
    describe('createAccount', function () {
        it('non system call failed', async () => {
            await expect(
                contractDeployerNotSystemCall.createAccount(
                    ethers.constants.HashZero,
                    utils.hashBytecode(deployableArtifact.bytecode),
                    '0x',
                    AA_VERSION_NONE
                )
            ).to.be.revertedWith('This method require system call flag');
        });

        it('zero bytecode hash failed', async () => {
            await expect(
                contractDeployerSystemCall.createAccount(
                    ethers.constants.HashZero,
                    ethers.constants.HashZero,
                    '0x',
                    AA_VERSION_NONE
                )
            ).to.be.revertedWith('BytecodeHash cannot be zero');
        });

        it('not known bytecode hash failed', async () => {
            await expect(
                contractDeployerSystemCall.createAccount(
                    ethers.constants.HashZero,
                    '0x0100FFFFDEADBEEFDEADBEEFDEADBEEFDEADBEEFDEADBEEFDEADBEEFDEADBEEF',
                    '0x',
                    AA_VERSION_NONE
                )
            ).to.be.revertedWith('The code hash is not known');
        });

        it('successfully deployed', async () => {
            const nonce = await nonceHolder.getDeploymentNonce(wallet.address);
            const expectedAddress = utils.createAddress(wallet.address, nonce);
            await expect(
                contractDeployer.createAccount(
                    ethers.constants.HashZero,
                    utils.hashBytecode(deployableArtifact.bytecode),
                    '0xdeadbeef',
                    AA_VERSION_NONE
                )
            )
                .to.emit(contractDeployer, 'ContractDeployed')
                .withArgs(wallet.address, utils.hashBytecode(deployableArtifact.bytecode), expectedAddress)
                .to.emit(Deployable__factory.connect(expectedAddress, wallet), 'Deployed')
                .withArgs(0, '0xdeadbeef');
            const accountInfo = await contractDeployer.getAccountInfo(expectedAddress);
            expect(accountInfo.supportedAAVersion).to.be.eq(AA_VERSION_NONE);
            expect(accountInfo.nonceOrdering).to.be.eq(NONCE_ORDERING_SEQUENTIAL);
        });

        it('non-zero value deployed', async () => {
            const nonce = await nonceHolder.getDeploymentNonce(wallet.address);
            const expectedAddress = utils.createAddress(wallet.address, nonce);
            await expect(
                contractDeployer.createAccount(
                    ethers.constants.HashZero,
                    utils.hashBytecode(deployableArtifact.bytecode),
                    '0x',
                    AA_VERSION_NONE,
                    { value: 11111111 }
                )
            )
                .to.emit(contractDeployer, 'ContractDeployed')
                .withArgs(wallet.address, utils.hashBytecode(deployableArtifact.bytecode), expectedAddress)
                .to.emit(Deployable__factory.connect(expectedAddress, wallet), 'Deployed')
                .withArgs(11111111, '0x');
            const accountInfo = await contractDeployer.getAccountInfo(expectedAddress);
            expect(accountInfo.supportedAAVersion).to.be.eq(AA_VERSION_NONE);
            expect(accountInfo.nonceOrdering).to.be.eq(NONCE_ORDERING_SEQUENTIAL);
        });
    });

    describe('create2Account', function () {
        it('non system call failed', async () => {
            await expect(
                contractDeployerNotSystemCall.create2Account(
                    '0x1234567891234567891234512222122167891123456789123456787654323456',
                    utils.hashBytecode(deployableArtifact.bytecode),
                    '0x',
                    AA_VERSION_NONE
                )
            ).to.be.revertedWith('This method require system call flag');
        });

        it('zero bytecode hash failed', async () => {
            await expect(
                contractDeployerSystemCall.create2Account(
                    '0x1234567891234567891234512222122167891123456789123456787654323456',
                    ethers.constants.HashZero,
                    '0x',
                    AA_VERSION_NONE
                )
            ).to.be.revertedWith('BytecodeHash cannot be zero');
        });

        it('not known bytecode hash failed', async () => {
            await expect(
                contractDeployerSystemCall.create2Account(
                    '0x1234567891234567891234512222122167891123456789123456787654323456',
                    '0x0100FFFFDEADBEEFDEADBEEFDEADBEEFDEADBEEFDEADBEEFDEADBEEFDEADBEEF',
                    '0x',
                    AA_VERSION_NONE
                )
            ).to.be.revertedWith('The code hash is not known');
        });

        it('successfully deployed', async () => {
            const expectedAddress = utils.create2Address(
                wallet.address,
                utils.hashBytecode(deployableArtifact.bytecode),
                '0x1234567891234567891234512222122167891123456789123456787654323456',
                '0xdeadbeef'
            );
            await expect(
                contractDeployer.create2Account(
                    '0x1234567891234567891234512222122167891123456789123456787654323456',
                    utils.hashBytecode(deployableArtifact.bytecode),
                    '0xdeadbeef',
                    AA_VERSION_NONE
                )
            )
                .to.emit(contractDeployer, 'ContractDeployed')
                .withArgs(wallet.address, utils.hashBytecode(deployableArtifact.bytecode), expectedAddress)
                .to.emit(Deployable__factory.connect(expectedAddress, wallet), 'Deployed')
                .withArgs(0, '0xdeadbeef');
            const accountInfo = await contractDeployer.getAccountInfo(expectedAddress);
            expect(accountInfo.supportedAAVersion).to.be.eq(AA_VERSION_NONE);
            expect(accountInfo.nonceOrdering).to.be.eq(NONCE_ORDERING_SEQUENTIAL);
        });

        it('already deployed failed', async () => {
            await expect(
                contractDeployer.create2Account(
                    '0x1234567891234567891234512222122167891123456789123456787654323456',
                    utils.hashBytecode(deployableArtifact.bytecode),
                    '0xdeadbeef',
                    AA_VERSION_NONE
                )
            ).to.be.revertedWith('Code hash is non-zero');
        });

        it('non-zero value deployed', async () => {
            const expectedAddress = utils.create2Address(
                wallet.address,
                utils.hashBytecode(deployableArtifact.bytecode),
                ethers.constants.HashZero,
                '0x'
            );
            await expect(
                contractDeployer.create2Account(
                    ethers.constants.HashZero,
                    utils.hashBytecode(deployableArtifact.bytecode),
                    '0x',
                    AA_VERSION_NONE,
                    { value: 5555 }
                )
            )
                .to.emit(contractDeployer, 'ContractDeployed')
                .withArgs(wallet.address, utils.hashBytecode(deployableArtifact.bytecode), expectedAddress)
                .to.emit(Deployable__factory.connect(expectedAddress, wallet), 'Deployed')
                .withArgs(5555, '0x');
            const accountInfo = await contractDeployer.getAccountInfo(expectedAddress);
            expect(accountInfo.supportedAAVersion).to.be.eq(AA_VERSION_NONE);
            expect(accountInfo.nonceOrdering).to.be.eq(NONCE_ORDERING_SEQUENTIAL);
        });
    });

    describe('create', function () {
        it('non system call failed', async () => {
            await expect(
                contractDeployerNotSystemCall.create(
                    ethers.constants.HashZero,
                    utils.hashBytecode(deployableArtifact.bytecode),
                    '0x'
                )
            ).to.be.revertedWith('This method require system call flag');
        });

        it('successfully deployed', async () => {
            const nonce = await nonceHolder.getDeploymentNonce(wallet.address);
            const expectedAddress = utils.createAddress(wallet.address, nonce);
            await expect(
                contractDeployer.create(
                    ethers.constants.HashZero,
                    utils.hashBytecode(deployableArtifact.bytecode),
                    '0x12'
                )
            )
                .to.emit(contractDeployer, 'ContractDeployed')
                .withArgs(wallet.address, utils.hashBytecode(deployableArtifact.bytecode), expectedAddress)
                .to.emit(Deployable__factory.connect(expectedAddress, wallet), 'Deployed')
                .withArgs(0, '0x12');
            const accountInfo = await contractDeployer.getAccountInfo(expectedAddress);
            expect(accountInfo.supportedAAVersion).to.be.eq(AA_VERSION_NONE);
            expect(accountInfo.nonceOrdering).to.be.eq(NONCE_ORDERING_SEQUENTIAL);
        });
    });

    describe('create2', function () {
        it('non system call failed', async () => {
            await expect(
                contractDeployerNotSystemCall.create2(
                    ethers.constants.HashZero,
                    utils.hashBytecode(deployableArtifact.bytecode),
                    '0x'
                )
            ).to.be.revertedWith('This method require system call flag');
        });

        it('successfully deployed', async () => {
            const expectedAddress = utils.create2Address(
                wallet.address,
                utils.hashBytecode(deployableArtifact.bytecode),
                '0x1234567891234567891234512222122167891123456789123456787654323456',
                '0xab'
            );
            await expect(
                contractDeployer.create2(
                    '0x1234567891234567891234512222122167891123456789123456787654323456',
                    utils.hashBytecode(deployableArtifact.bytecode),
                    '0xab'
                )
            )
                .to.emit(contractDeployer, 'ContractDeployed')
                .withArgs(wallet.address, utils.hashBytecode(deployableArtifact.bytecode), expectedAddress)
                .to.emit(Deployable__factory.connect(expectedAddress, wallet), 'Deployed')
                .withArgs(0, '0xab');
            const accountInfo = await contractDeployer.getAccountInfo(expectedAddress);
            expect(accountInfo.supportedAAVersion).to.be.eq(AA_VERSION_NONE);
            expect(accountInfo.nonceOrdering).to.be.eq(NONCE_ORDERING_SEQUENTIAL);
        });
    });

    describe('forceDeployOnAddress', function () {
        it('not from self call failed', async () => {
            const deploymentData = {
                bytecodeHash: utils.hashBytecode(deployableArtifact.bytecode),
                newAddress: RANDOM_ADDRESS,
                callConstructor: false,
                value: 0,
                input: '0x'
            };
            await expect(contractDeployer.forceDeployOnAddress(deploymentData, wallet.address)).to.be.revertedWith(
                'Callable only by self'
            );
        });

        it('not known bytecode hash failed', async () => {
            const deploymentData = {
                bytecodeHash: '0x0100FFFFDEADBEEFDEADBEEFDEADBEEFDEADBEEFDEADBEEFDEADBEEFDEADBEEF',
                newAddress: RANDOM_ADDRESS,
                callConstructor: false,
                value: 0,
                input: '0x'
            };
            await expect(
                contractDeployer.connect(deployerAccount).forceDeployOnAddress(deploymentData, wallet.address)
            ).to.be.revertedWith('The code hash is not known');
        });

        it('successfully deployed', async () => {
            const deploymentData = {
                bytecodeHash: utils.hashBytecode(deployableArtifact.bytecode),
                newAddress: RANDOM_ADDRESS,
                callConstructor: false,
                value: 0,
                input: '0x'
            };
            await expect(contractDeployer.connect(deployerAccount).forceDeployOnAddress(deploymentData, wallet.address))
                .to.emit(contractDeployer, 'ContractDeployed')
                .withArgs(wallet.address, utils.hashBytecode(deployableArtifact.bytecode), RANDOM_ADDRESS)
                .to.not.emit(Deployable__factory.connect(RANDOM_ADDRESS, wallet), 'Deployed');
            const accountInfo = await contractDeployer.getAccountInfo(RANDOM_ADDRESS);
            expect(accountInfo.supportedAAVersion).to.be.eq(AA_VERSION_NONE);
            expect(accountInfo.nonceOrdering).to.be.eq(NONCE_ORDERING_SEQUENTIAL);
        });
    });

    describe('forceDeployOnAddresses', function () {
        it('not allowed to call', async () => {
            const deploymentData = [
                {
                    bytecodeHash: utils.hashBytecode(deployableArtifact.bytecode),
                    newAddress: RANDOM_ADDRESS_2,
                    callConstructor: true,
                    value: 0,
                    input: '0x'
                },
                {
                    bytecodeHash: utils.hashBytecode(deployableArtifact.bytecode),
                    newAddress: RANDOM_ADDRESS_3,
                    callConstructor: false,
                    value: 0,
                    input: '0xab'
                }
            ];
            await expect(contractDeployer.forceDeployOnAddresses(deploymentData)).to.be.revertedWith(
                'Can only be called by FORCE_DEPLOYER or COMPLEX_UPGRADER_CONTRACT'
            );
        });

        it('successfully deployed', async () => {
            const deploymentData = [
                {
                    bytecodeHash: utils.hashBytecode(deployableArtifact.bytecode),
                    newAddress: RANDOM_ADDRESS_2,
                    callConstructor: true,
                    value: 0,
                    input: '0x'
                },
                {
                    bytecodeHash: utils.hashBytecode(deployableArtifact.bytecode),
                    newAddress: RANDOM_ADDRESS_3,
                    callConstructor: false,
                    value: 0,
                    input: '0xab'
                }
            ];
            await expect(contractDeployer.connect(forceDeployer).forceDeployOnAddresses(deploymentData))
                .to.emit(contractDeployer, 'ContractDeployed')
                .withArgs(forceDeployer.address, utils.hashBytecode(deployableArtifact.bytecode), RANDOM_ADDRESS_2)
                .to.emit(contractDeployer, 'ContractDeployed')
                .withArgs(forceDeployer.address, utils.hashBytecode(deployableArtifact.bytecode), RANDOM_ADDRESS_3)
                .to.emit(Deployable__factory.connect(RANDOM_ADDRESS_2, wallet), 'Deployed')
                .withArgs(0, '0x')
                .to.not.emit(Deployable__factory.connect(RANDOM_ADDRESS_3, wallet), 'Deployed');

            const accountInfo1 = await contractDeployer.getAccountInfo(RANDOM_ADDRESS_2);
            expect(accountInfo1.supportedAAVersion).to.be.eq(AA_VERSION_NONE);
            expect(accountInfo1.nonceOrdering).to.be.eq(NONCE_ORDERING_SEQUENTIAL);

            const accountInfo2 = await contractDeployer.getAccountInfo(RANDOM_ADDRESS_3);
            expect(accountInfo2.supportedAAVersion).to.be.eq(AA_VERSION_NONE);
            expect(accountInfo2.nonceOrdering).to.be.eq(NONCE_ORDERING_SEQUENTIAL);
        });
=======
  DEPLOYER_SYSTEM_CONTRACT_ADDRESS,
  FORCE_DEPLOYER_ADDRESS,
  NONCE_HOLDER_SYSTEM_CONTRACT_ADDRESS,
} from "./shared/constants";
import { deployContract, getCode, getWallets, loadArtifact, publishBytecode, setCode } from "./shared/utils";

describe("ContractDeployer tests", function () {
  let wallet: Wallet;
  let contractDeployer: ContractDeployer;
  let contractDeployerSystemCall: ContractDeployer;
  let contractDeployerNotSystemCall: ContractDeployer;
  let nonceHolder: NonceHolder;
  let deployableArtifact: ZkSyncArtifact;
  let deployerAccount: ethers.Signer;
  let forceDeployer: ethers.Signer;

  const EOA = ethers.utils.getAddress("0xdeadbeefdeadbeefdeadbeefdeadbeefdeadbeef");
  const RANDOM_ADDRESS = ethers.utils.getAddress("0xdeadbeefdeadbeefdeadbeefdeadbeefdeadbee1");
  const RANDOM_ADDRESS_2 = ethers.utils.getAddress("0xdeadbeefdeadbeefdeadbeefdeadbeefdeadbee2");
  const RANDOM_ADDRESS_3 = ethers.utils.getAddress("0xdeadbeefdeadbeefdeadbeefdeadbeefdeadbee3");
  const AA_VERSION_NONE = 0;
  const AA_VERSION_1 = 1;
  const NONCE_ORDERING_SEQUENTIAL = 0;
  const NONCE_ORDERING_ARBITRARY = 1;

  let _contractDeployerCode: string;

  before(async () => {
    wallet = getWallets()[0];

    _contractDeployerCode = await getCode(DEPLOYER_SYSTEM_CONTRACT_ADDRESS);
    const contractDeployerArtifact = await loadArtifact("ContractDeployer");
    await setCode(DEPLOYER_SYSTEM_CONTRACT_ADDRESS, contractDeployerArtifact.bytecode);
    contractDeployer = ContractDeployer__factory.connect(DEPLOYER_SYSTEM_CONTRACT_ADDRESS, wallet);

    nonceHolder = NonceHolder__factory.connect(NONCE_HOLDER_SYSTEM_CONTRACT_ADDRESS, wallet);

    const contractDeployerSystemCallContract = await deployContract("SystemCaller", [contractDeployer.address]);
    contractDeployerSystemCall = new Contract(
      contractDeployerSystemCallContract.address,
      contractDeployerArtifact.abi,
      wallet
    ) as ContractDeployer;

    const contractDeployerNotSystemCallContract = await deployContract("NotSystemCaller", [contractDeployer.address]);
    contractDeployerNotSystemCall = new Contract(
      contractDeployerNotSystemCallContract.address,
      contractDeployerArtifact.abi,
      wallet
    ) as ContractDeployer;

    deployableArtifact = await loadArtifact("Deployable");
    await publishBytecode(deployableArtifact.bytecode);

    await network.provider.request({
      method: "hardhat_impersonateAccount",
      params: [DEPLOYER_SYSTEM_CONTRACT_ADDRESS],
    });
    await network.provider.request({
      method: "hardhat_impersonateAccount",
      params: [FORCE_DEPLOYER_ADDRESS],
    });
    deployerAccount = await ethers.getSigner(DEPLOYER_SYSTEM_CONTRACT_ADDRESS);
    forceDeployer = await ethers.getSigner(FORCE_DEPLOYER_ADDRESS);
  });

  after(async () => {
    await network.provider.request({
      method: "hardhat_stopImpersonatingAccount",
      params: [DEPLOYER_SYSTEM_CONTRACT_ADDRESS],
    });
    await network.provider.request({
      method: "hardhat_stopImpersonatingAccount",
      params: [FORCE_DEPLOYER_ADDRESS],
    });
    await setCode(DEPLOYER_SYSTEM_CONTRACT_ADDRESS, _contractDeployerCode);
  });

  describe("updateAccountVersion", function () {
    it("non system call failed", async () => {
      await expect(contractDeployer.updateAccountVersion(AA_VERSION_NONE)).to.be.revertedWith(
        "This method require system call flag"
      );
    });

    it("from none to version1", async () => {
      expect((await contractDeployer.getAccountInfo(contractDeployerSystemCall.address)).supportedAAVersion).to.be.eq(
        AA_VERSION_NONE
      );
      await contractDeployerSystemCall.updateAccountVersion(AA_VERSION_1);
      expect((await contractDeployer.getAccountInfo(contractDeployerSystemCall.address)).supportedAAVersion).to.be.eq(
        AA_VERSION_1
      );
    });

    it("from version1 to none", async () => {
      expect((await contractDeployer.getAccountInfo(contractDeployerSystemCall.address)).supportedAAVersion).to.be.eq(
        AA_VERSION_1
      );
      await contractDeployerSystemCall.updateAccountVersion(AA_VERSION_NONE);
      expect((await contractDeployer.getAccountInfo(contractDeployerSystemCall.address)).supportedAAVersion).to.be.eq(
        AA_VERSION_NONE
      );
    });
  });

  describe("updateNonceOrdering", function () {
    it("non system call failed", async () => {
      await expect(contractDeployer.updateNonceOrdering(NONCE_ORDERING_SEQUENTIAL)).to.be.revertedWith(
        "This method require system call flag"
      );
    });

    it("success from sequential to arbitrary", async () => {
      expect((await contractDeployer.getAccountInfo(contractDeployerSystemCall.address)).nonceOrdering).to.be.eq(
        NONCE_ORDERING_SEQUENTIAL
      );
      await contractDeployerSystemCall.updateNonceOrdering(NONCE_ORDERING_ARBITRARY);
      expect((await contractDeployer.getAccountInfo(contractDeployerSystemCall.address)).nonceOrdering).to.be.eq(
        NONCE_ORDERING_ARBITRARY
      );
    });

    it("failed from arbitrary to sequential", async () => {
      expect((await contractDeployer.getAccountInfo(contractDeployerSystemCall.address)).nonceOrdering).to.be.eq(
        NONCE_ORDERING_ARBITRARY
      );
      await expect(contractDeployerSystemCall.updateNonceOrdering(NONCE_ORDERING_SEQUENTIAL)).to.be.revertedWith(
        "It is only possible to change from sequential to arbitrary ordering"
      );
    });
  });

  describe("getAccountInfo", function () {
    it("success", async () => {
      const accountInfo = await contractDeployer.getAccountInfo(RANDOM_ADDRESS);
      expect(accountInfo.supportedAAVersion).to.be.eq(AA_VERSION_NONE);
      expect(accountInfo.nonceOrdering).to.be.eq(NONCE_ORDERING_SEQUENTIAL);
    });
  });

  describe("extendedAccountVersion", function () {
    it("account abstraction contract", async () => {
      await contractDeployerSystemCall.updateAccountVersion(AA_VERSION_1);
      expect(await contractDeployer.extendedAccountVersion(contractDeployerSystemCall.address)).to.be.eq(AA_VERSION_1);
      await contractDeployerSystemCall.updateAccountVersion(AA_VERSION_NONE);
    });

    it("EOA", async () => {
      expect(await contractDeployer.extendedAccountVersion(EOA)).to.be.eq(AA_VERSION_1);
    });

    it("not AA", async () => {
      expect(await contractDeployer.extendedAccountVersion(contractDeployerSystemCall.address)).to.be.eq(
        AA_VERSION_NONE
      );
    });
  });

  describe("getNewAddressCreate2", function () {
    it("success", async () => {
      expect(
        await contractDeployer.getNewAddressCreate2(
          RANDOM_ADDRESS,
          "0x0100FFFFDEADBEEFDEADBEEFDEADBEEFDEADBEEFDEADBEEFDEADBEEFDEADBEEF",
          "0x0000000022000000000123812381283812831823812838912389128938912893",
          "0x"
        )
      ).to.be.eq(
        utils.create2Address(
          RANDOM_ADDRESS,
          "0x0100FFFFDEADBEEFDEADBEEFDEADBEEFDEADBEEFDEADBEEFDEADBEEFDEADBEEF",
          "0x0000000022000000000123812381283812831823812838912389128938912893",
          "0x"
        )
      );
    });
  });

  describe("getNewAddressCreate", function () {
    it("success", async () => {
      expect(await contractDeployer.getNewAddressCreate(RANDOM_ADDRESS, 3223233)).to.be.eq(
        utils.createAddress(RANDOM_ADDRESS, 3223233)
      );
    });
  });

  // TODO: some other things can be tested:
  // - check other contracts (like known codes storage)
  // - cases with the kernel space address (not possible in production)
  // - twice on the same address for create (not possible in production)
  // - constructor behavior (failed, invalid immutables array)
  // - more cases for force deployments
  describe("createAccount", function () {
    it("non system call failed", async () => {
      await expect(
        contractDeployerNotSystemCall.createAccount(
          ethers.constants.HashZero,
          utils.hashBytecode(deployableArtifact.bytecode),
          "0x",
          AA_VERSION_NONE
        )
      ).to.be.revertedWith("This method require system call flag");
    });

    it("zero bytecode hash failed", async () => {
      await expect(
        contractDeployerSystemCall.createAccount(
          ethers.constants.HashZero,
          ethers.constants.HashZero,
          "0x",
          AA_VERSION_NONE
        )
      ).to.be.revertedWith("BytecodeHash cannot be zero");
    });

    it("not known bytecode hash failed", async () => {
      await expect(
        contractDeployerSystemCall.createAccount(
          ethers.constants.HashZero,
          "0x0100FFFFDEADBEEFDEADBEEFDEADBEEFDEADBEEFDEADBEEFDEADBEEFDEADBEEF",
          "0x",
          AA_VERSION_NONE
        )
      ).to.be.revertedWith("The code hash is not known");
    });

    it("successfully deployed", async () => {
      const nonce = await nonceHolder.getDeploymentNonce(wallet.address);
      const expectedAddress = utils.createAddress(wallet.address, nonce);
      await expect(
        contractDeployer.createAccount(
          ethers.constants.HashZero,
          utils.hashBytecode(deployableArtifact.bytecode),
          "0xdeadbeef",
          AA_VERSION_NONE
        )
      )
        .to.emit(contractDeployer, "ContractDeployed")
        .withArgs(wallet.address, utils.hashBytecode(deployableArtifact.bytecode), expectedAddress)
        .to.emit(Deployable__factory.connect(expectedAddress, wallet), "Deployed")
        .withArgs(0, "0xdeadbeef");
      const accountInfo = await contractDeployer.getAccountInfo(expectedAddress);
      expect(accountInfo.supportedAAVersion).to.be.eq(AA_VERSION_NONE);
      expect(accountInfo.nonceOrdering).to.be.eq(NONCE_ORDERING_SEQUENTIAL);
    });

    it("non-zero value deployed", async () => {
      const nonce = await nonceHolder.getDeploymentNonce(wallet.address);
      const expectedAddress = utils.createAddress(wallet.address, nonce);
      await expect(
        contractDeployer.createAccount(
          ethers.constants.HashZero,
          utils.hashBytecode(deployableArtifact.bytecode),
          "0x",
          AA_VERSION_NONE,
          { value: 11111111 }
        )
      )
        .to.emit(contractDeployer, "ContractDeployed")
        .withArgs(wallet.address, utils.hashBytecode(deployableArtifact.bytecode), expectedAddress)
        .to.emit(Deployable__factory.connect(expectedAddress, wallet), "Deployed")
        .withArgs(11111111, "0x");
      const accountInfo = await contractDeployer.getAccountInfo(expectedAddress);
      expect(accountInfo.supportedAAVersion).to.be.eq(AA_VERSION_NONE);
      expect(accountInfo.nonceOrdering).to.be.eq(NONCE_ORDERING_SEQUENTIAL);
    });
  });

  describe("create2Account", function () {
    it("non system call failed", async () => {
      await expect(
        contractDeployerNotSystemCall.create2Account(
          "0x1234567891234567891234512222122167891123456789123456787654323456",
          utils.hashBytecode(deployableArtifact.bytecode),
          "0x",
          AA_VERSION_NONE
        )
      ).to.be.revertedWith("This method require system call flag");
    });

    it("zero bytecode hash failed", async () => {
      await expect(
        contractDeployerSystemCall.create2Account(
          "0x1234567891234567891234512222122167891123456789123456787654323456",
          ethers.constants.HashZero,
          "0x",
          AA_VERSION_NONE
        )
      ).to.be.revertedWith("BytecodeHash cannot be zero");
    });

    it("not known bytecode hash failed", async () => {
      await expect(
        contractDeployerSystemCall.create2Account(
          "0x1234567891234567891234512222122167891123456789123456787654323456",
          "0x0100FFFFDEADBEEFDEADBEEFDEADBEEFDEADBEEFDEADBEEFDEADBEEFDEADBEEF",
          "0x",
          AA_VERSION_NONE
        )
      ).to.be.revertedWith("The code hash is not known");
    });

    it("successfully deployed", async () => {
      const expectedAddress = utils.create2Address(
        wallet.address,
        utils.hashBytecode(deployableArtifact.bytecode),
        "0x1234567891234567891234512222122167891123456789123456787654323456",
        "0xdeadbeef"
      );
      await expect(
        contractDeployer.create2Account(
          "0x1234567891234567891234512222122167891123456789123456787654323456",
          utils.hashBytecode(deployableArtifact.bytecode),
          "0xdeadbeef",
          AA_VERSION_NONE
        )
      )
        .to.emit(contractDeployer, "ContractDeployed")
        .withArgs(wallet.address, utils.hashBytecode(deployableArtifact.bytecode), expectedAddress)
        .to.emit(Deployable__factory.connect(expectedAddress, wallet), "Deployed")
        .withArgs(0, "0xdeadbeef");
      const accountInfo = await contractDeployer.getAccountInfo(expectedAddress);
      expect(accountInfo.supportedAAVersion).to.be.eq(AA_VERSION_NONE);
      expect(accountInfo.nonceOrdering).to.be.eq(NONCE_ORDERING_SEQUENTIAL);
    });

    it("already deployed failed", async () => {
      await expect(
        contractDeployer.create2Account(
          "0x1234567891234567891234512222122167891123456789123456787654323456",
          utils.hashBytecode(deployableArtifact.bytecode),
          "0xdeadbeef",
          AA_VERSION_NONE
        )
      ).to.be.revertedWith("Code hash is non-zero");
    });

    it("non-zero value deployed", async () => {
      const expectedAddress = utils.create2Address(
        wallet.address,
        utils.hashBytecode(deployableArtifact.bytecode),
        ethers.constants.HashZero,
        "0x"
      );
      await expect(
        contractDeployer.create2Account(
          ethers.constants.HashZero,
          utils.hashBytecode(deployableArtifact.bytecode),
          "0x",
          AA_VERSION_NONE,
          { value: 5555 }
        )
      )
        .to.emit(contractDeployer, "ContractDeployed")
        .withArgs(wallet.address, utils.hashBytecode(deployableArtifact.bytecode), expectedAddress)
        .to.emit(Deployable__factory.connect(expectedAddress, wallet), "Deployed")
        .withArgs(5555, "0x");
      const accountInfo = await contractDeployer.getAccountInfo(expectedAddress);
      expect(accountInfo.supportedAAVersion).to.be.eq(AA_VERSION_NONE);
      expect(accountInfo.nonceOrdering).to.be.eq(NONCE_ORDERING_SEQUENTIAL);
    });
  });

  describe("create", function () {
    it("non system call failed", async () => {
      await expect(
        contractDeployerNotSystemCall.create(
          ethers.constants.HashZero,
          utils.hashBytecode(deployableArtifact.bytecode),
          "0x"
        )
      ).to.be.revertedWith("This method require system call flag");
    });

    it("successfully deployed", async () => {
      const nonce = await nonceHolder.getDeploymentNonce(wallet.address);
      const expectedAddress = utils.createAddress(wallet.address, nonce);
      await expect(
        contractDeployer.create(ethers.constants.HashZero, utils.hashBytecode(deployableArtifact.bytecode), "0x12")
      )
        .to.emit(contractDeployer, "ContractDeployed")
        .withArgs(wallet.address, utils.hashBytecode(deployableArtifact.bytecode), expectedAddress)
        .to.emit(Deployable__factory.connect(expectedAddress, wallet), "Deployed")
        .withArgs(0, "0x12");
      const accountInfo = await contractDeployer.getAccountInfo(expectedAddress);
      expect(accountInfo.supportedAAVersion).to.be.eq(AA_VERSION_NONE);
      expect(accountInfo.nonceOrdering).to.be.eq(NONCE_ORDERING_SEQUENTIAL);
    });
  });

  describe("create2", function () {
    it("non system call failed", async () => {
      await expect(
        contractDeployerNotSystemCall.create2(
          ethers.constants.HashZero,
          utils.hashBytecode(deployableArtifact.bytecode),
          "0x"
        )
      ).to.be.revertedWith("This method require system call flag");
    });

    it("successfully deployed", async () => {
      const expectedAddress = utils.create2Address(
        wallet.address,
        utils.hashBytecode(deployableArtifact.bytecode),
        "0x1234567891234567891234512222122167891123456789123456787654323456",
        "0xab"
      );
      await expect(
        contractDeployer.create2(
          "0x1234567891234567891234512222122167891123456789123456787654323456",
          utils.hashBytecode(deployableArtifact.bytecode),
          "0xab"
        )
      )
        .to.emit(contractDeployer, "ContractDeployed")
        .withArgs(wallet.address, utils.hashBytecode(deployableArtifact.bytecode), expectedAddress)
        .to.emit(Deployable__factory.connect(expectedAddress, wallet), "Deployed")
        .withArgs(0, "0xab");
      const accountInfo = await contractDeployer.getAccountInfo(expectedAddress);
      expect(accountInfo.supportedAAVersion).to.be.eq(AA_VERSION_NONE);
      expect(accountInfo.nonceOrdering).to.be.eq(NONCE_ORDERING_SEQUENTIAL);
    });
  });

  describe("forceDeployOnAddress", function () {
    it("not from self call failed", async () => {
      const deploymentData = {
        bytecodeHash: utils.hashBytecode(deployableArtifact.bytecode),
        newAddress: RANDOM_ADDRESS,
        callConstructor: false,
        value: 0,
        input: "0x",
      };
      await expect(contractDeployer.forceDeployOnAddress(deploymentData, wallet.address)).to.be.revertedWith(
        "Callable only by self"
      );
    });

    it("not known bytecode hash failed", async () => {
      const deploymentData = {
        bytecodeHash: "0x0100FFFFDEADBEEFDEADBEEFDEADBEEFDEADBEEFDEADBEEFDEADBEEFDEADBEEF",
        newAddress: RANDOM_ADDRESS,
        callConstructor: false,
        value: 0,
        input: "0x",
      };
      await expect(
        contractDeployer.connect(deployerAccount).forceDeployOnAddress(deploymentData, wallet.address)
      ).to.be.revertedWith("The code hash is not known");
    });

    it("successfully deployed", async () => {
      const deploymentData = {
        bytecodeHash: utils.hashBytecode(deployableArtifact.bytecode),
        newAddress: RANDOM_ADDRESS,
        callConstructor: false,
        value: 0,
        input: "0x",
      };
      await expect(contractDeployer.connect(deployerAccount).forceDeployOnAddress(deploymentData, wallet.address))
        .to.emit(contractDeployer, "ContractDeployed")
        .withArgs(wallet.address, utils.hashBytecode(deployableArtifact.bytecode), RANDOM_ADDRESS)
        .to.not.emit(Deployable__factory.connect(RANDOM_ADDRESS, wallet), "Deployed");
      const accountInfo = await contractDeployer.getAccountInfo(RANDOM_ADDRESS);
      expect(accountInfo.supportedAAVersion).to.be.eq(AA_VERSION_NONE);
      expect(accountInfo.nonceOrdering).to.be.eq(NONCE_ORDERING_SEQUENTIAL);
    });
  });

  describe("forceDeployOnAddresses", function () {
    it("not allowed to call", async () => {
      const deploymentData = [
        {
          bytecodeHash: utils.hashBytecode(deployableArtifact.bytecode),
          newAddress: RANDOM_ADDRESS_2,
          callConstructor: true,
          value: 0,
          input: "0x",
        },
        {
          bytecodeHash: utils.hashBytecode(deployableArtifact.bytecode),
          newAddress: RANDOM_ADDRESS_3,
          callConstructor: false,
          value: 0,
          input: "0xab",
        },
      ];
      await expect(contractDeployer.forceDeployOnAddresses(deploymentData)).to.be.revertedWith(
        "Can only be called by FORCE_DEPLOYER or COMPLEX_UPGRADER_CONTRACT"
      );
    });

    it("successfully deployed", async () => {
      const deploymentData = [
        {
          bytecodeHash: utils.hashBytecode(deployableArtifact.bytecode),
          newAddress: RANDOM_ADDRESS_2,
          callConstructor: true,
          value: 0,
          input: "0x",
        },
        {
          bytecodeHash: utils.hashBytecode(deployableArtifact.bytecode),
          newAddress: RANDOM_ADDRESS_3,
          callConstructor: false,
          value: 0,
          input: "0xab",
        },
      ];
      await expect(contractDeployer.connect(forceDeployer).forceDeployOnAddresses(deploymentData))
        .to.emit(contractDeployer, "ContractDeployed")
        .withArgs(forceDeployer.address, utils.hashBytecode(deployableArtifact.bytecode), RANDOM_ADDRESS_2)
        .to.emit(contractDeployer, "ContractDeployed")
        .withArgs(forceDeployer.address, utils.hashBytecode(deployableArtifact.bytecode), RANDOM_ADDRESS_3)
        .to.emit(Deployable__factory.connect(RANDOM_ADDRESS_2, wallet), "Deployed")
        .withArgs(0, "0x")
        .to.not.emit(Deployable__factory.connect(RANDOM_ADDRESS_3, wallet), "Deployed");

      const accountInfo1 = await contractDeployer.getAccountInfo(RANDOM_ADDRESS_2);
      expect(accountInfo1.supportedAAVersion).to.be.eq(AA_VERSION_NONE);
      expect(accountInfo1.nonceOrdering).to.be.eq(NONCE_ORDERING_SEQUENTIAL);

      const accountInfo2 = await contractDeployer.getAccountInfo(RANDOM_ADDRESS_3);
      expect(accountInfo2.supportedAAVersion).to.be.eq(AA_VERSION_NONE);
      expect(accountInfo2.nonceOrdering).to.be.eq(NONCE_ORDERING_SEQUENTIAL);
>>>>>>> 27d550a1
    });
  });
});<|MERGE_RESOLUTION|>--- conflicted
+++ resolved
@@ -6,560 +6,6 @@
 import type { ContractDeployer, NonceHolder } from "../typechain-types";
 import { ContractDeployer__factory, Deployable__factory, NonceHolder__factory } from "../typechain-types";
 import {
-<<<<<<< HEAD
-    ContractDeployer,
-    ContractDeployer__factory,
-    Deployable__factory,
-    NonceHolder,
-    NonceHolder__factory
-} from '../typechain-types';
-import {
-    DEPLOYER_SYSTEM_CONTRACT_ADDRESS,
-    FORCE_DEPLOYER_ADDRESS,
-    NONCE_HOLDER_SYSTEM_CONTRACT_ADDRESS
-} from './shared/constants';
-import { deployContract, getCode, getWallets, loadArtifact, publishBytecode, setCode } from './shared/utils';
-
-describe('ContractDeployer tests', function () {
-    let wallet: Wallet;
-    let contractDeployer: ContractDeployer;
-    let contractDeployerSystemCall: ContractDeployer;
-    let contractDeployerNotSystemCall: ContractDeployer;
-    let nonceHolder: NonceHolder;
-    let deployableArtifact: ZkSyncArtifact;
-    let deployerAccount: ethers.Signer;
-    let forceDeployer: ethers.Signer;
-
-    const EOA = ethers.utils.getAddress('0xdeadbeefdeadbeefdeadbeefdeadbeefdeadbeef');
-    const RANDOM_ADDRESS = ethers.utils.getAddress('0xdeadbeefdeadbeefdeadbeefdeadbeefdeadbee1');
-    const RANDOM_ADDRESS_2 = ethers.utils.getAddress('0xdeadbeefdeadbeefdeadbeefdeadbeefdeadbee2');
-    const RANDOM_ADDRESS_3 = ethers.utils.getAddress('0xdeadbeefdeadbeefdeadbeefdeadbeefdeadbee3');
-    const EMPTY_KERNEL_ADDRESS = ethers.utils.getAddress('0x0000000000000000000000000000000000000101');
-    const AA_VERSION_NONE = 0;
-    const AA_VERSION_1 = 1;
-    const NONCE_ORDERING_SEQUENTIAL = 0;
-    const NONCE_ORDERING_ARBITRARY = 1;
-
-    let _contractDeployerCode: string;
-
-    before(async () => {
-        wallet = getWallets()[0];
-
-        _contractDeployerCode = await getCode(DEPLOYER_SYSTEM_CONTRACT_ADDRESS);
-        const contractDeployerArtifact = await loadArtifact('ContractDeployer');
-        await setCode(DEPLOYER_SYSTEM_CONTRACT_ADDRESS, contractDeployerArtifact.bytecode);
-        contractDeployer = ContractDeployer__factory.connect(DEPLOYER_SYSTEM_CONTRACT_ADDRESS, wallet);
-
-        nonceHolder = NonceHolder__factory.connect(NONCE_HOLDER_SYSTEM_CONTRACT_ADDRESS, wallet);
-
-        const contractDeployerSystemCallContract = await deployContract('SystemCaller', [contractDeployer.address]);
-        contractDeployerSystemCall = new Contract(
-            contractDeployerSystemCallContract.address,
-            contractDeployerArtifact.abi,
-            wallet
-        ) as ContractDeployer;
-
-        const contractDeployerNotSystemCallContract = await deployContract('NotSystemCaller', [
-            contractDeployer.address
-        ]);
-        contractDeployerNotSystemCall = new Contract(
-            contractDeployerNotSystemCallContract.address,
-            contractDeployerArtifact.abi,
-            wallet
-        ) as ContractDeployer;
-
-        deployableArtifact = await loadArtifact('Deployable');
-        await publishBytecode(deployableArtifact.bytecode);
-
-        await network.provider.request({
-            method: 'hardhat_impersonateAccount',
-            params: [DEPLOYER_SYSTEM_CONTRACT_ADDRESS]
-        });
-        await network.provider.request({
-            method: 'hardhat_impersonateAccount',
-            params: [FORCE_DEPLOYER_ADDRESS]
-        });
-        deployerAccount = await ethers.getSigner(DEPLOYER_SYSTEM_CONTRACT_ADDRESS);
-        forceDeployer = await ethers.getSigner(FORCE_DEPLOYER_ADDRESS);
-    });
-
-    after(async () => {
-        await network.provider.request({
-            method: 'hardhat_stopImpersonatingAccount',
-            params: [DEPLOYER_SYSTEM_CONTRACT_ADDRESS]
-        });
-        await network.provider.request({
-            method: 'hardhat_stopImpersonatingAccount',
-            params: [FORCE_DEPLOYER_ADDRESS]
-        });
-        await setCode(DEPLOYER_SYSTEM_CONTRACT_ADDRESS, _contractDeployerCode);
-    });
-
-    describe('updateAccountVersion', function () {
-        it('non system call failed', async () => {
-            await expect(contractDeployer.updateAccountVersion(AA_VERSION_NONE)).to.be.revertedWith(
-                'This method require system call flag'
-            );
-        });
-
-        it('from none to version1', async () => {
-            expect(
-                (await contractDeployer.getAccountInfo(contractDeployerSystemCall.address)).supportedAAVersion
-            ).to.be.eq(AA_VERSION_NONE);
-            await contractDeployerSystemCall.updateAccountVersion(AA_VERSION_1);
-            expect(
-                (await contractDeployer.getAccountInfo(contractDeployerSystemCall.address)).supportedAAVersion
-            ).to.be.eq(AA_VERSION_1);
-        });
-
-        it('from version1 to none', async () => {
-            expect(
-                (await contractDeployer.getAccountInfo(contractDeployerSystemCall.address)).supportedAAVersion
-            ).to.be.eq(AA_VERSION_1);
-            await contractDeployerSystemCall.updateAccountVersion(AA_VERSION_NONE);
-            expect(
-                (await contractDeployer.getAccountInfo(contractDeployerSystemCall.address)).supportedAAVersion
-            ).to.be.eq(AA_VERSION_NONE);
-        });
-    });
-
-    describe('updateNonceOrdering', function () {
-        it('non system call failed', async () => {
-            await expect(contractDeployer.updateNonceOrdering(NONCE_ORDERING_SEQUENTIAL)).to.be.revertedWith(
-                'This method require system call flag'
-            );
-        });
-
-        it('success from sequential to arbitrary', async () => {
-            expect((await contractDeployer.getAccountInfo(contractDeployerSystemCall.address)).nonceOrdering).to.be.eq(
-                NONCE_ORDERING_SEQUENTIAL
-            );
-            await contractDeployerSystemCall.updateNonceOrdering(NONCE_ORDERING_ARBITRARY);
-            expect((await contractDeployer.getAccountInfo(contractDeployerSystemCall.address)).nonceOrdering).to.be.eq(
-                NONCE_ORDERING_ARBITRARY
-            );
-        });
-
-        it('failed from arbitrary to sequential', async () => {
-            expect((await contractDeployer.getAccountInfo(contractDeployerSystemCall.address)).nonceOrdering).to.be.eq(
-                NONCE_ORDERING_ARBITRARY
-            );
-            await expect(contractDeployerSystemCall.updateNonceOrdering(NONCE_ORDERING_SEQUENTIAL)).to.be.revertedWith(
-                'It is only possible to change from sequential to arbitrary ordering'
-            );
-        });
-    });
-
-    describe('getAccountInfo', function () {
-        it('success', async () => {
-            const accountInfo = await contractDeployer.getAccountInfo(RANDOM_ADDRESS);
-            expect(accountInfo.supportedAAVersion).to.be.eq(AA_VERSION_NONE);
-            expect(accountInfo.nonceOrdering).to.be.eq(NONCE_ORDERING_SEQUENTIAL);
-        });
-    });
-
-    describe('extendedAccountVersion', function () {
-        it('account abstraction contract', async () => {
-            await contractDeployerSystemCall.updateAccountVersion(AA_VERSION_1);
-            expect(await contractDeployer.extendedAccountVersion(contractDeployerSystemCall.address)).to.be.eq(
-                AA_VERSION_1
-            );
-            await contractDeployerSystemCall.updateAccountVersion(AA_VERSION_NONE);
-        });
-
-        it('EOA', async () => {
-            expect(await contractDeployer.extendedAccountVersion(EOA)).to.be.eq(AA_VERSION_1);
-        });
-
-        it('Empty address', async () => {
-            // Double checking that the address is indeed empty
-            expect(await wallet.provider.getCode(EMPTY_KERNEL_ADDRESS)).to.be.eq('0x');
-
-            // Now testing that the system contracts with empty bytecode are still treated as AA_VERSION_NONE
-            expect(await contractDeployer.extendedAccountVersion(EMPTY_KERNEL_ADDRESS)).to.be.eq(AA_VERSION_NONE);
-        });
-
-        it('not AA', async () => {
-            expect(await contractDeployer.extendedAccountVersion(contractDeployerSystemCall.address)).to.be.eq(
-                AA_VERSION_NONE
-            );
-        });
-    });
-
-    describe('getNewAddressCreate2', function () {
-        it('success', async () => {
-            expect(
-                await contractDeployer.getNewAddressCreate2(
-                    RANDOM_ADDRESS,
-                    '0x0100FFFFDEADBEEFDEADBEEFDEADBEEFDEADBEEFDEADBEEFDEADBEEFDEADBEEF',
-                    '0x0000000022000000000123812381283812831823812838912389128938912893',
-                    '0x'
-                )
-            ).to.be.eq(
-                utils.create2Address(
-                    RANDOM_ADDRESS,
-                    '0x0100FFFFDEADBEEFDEADBEEFDEADBEEFDEADBEEFDEADBEEFDEADBEEFDEADBEEF',
-                    '0x0000000022000000000123812381283812831823812838912389128938912893',
-                    '0x'
-                )
-            );
-        });
-    });
-
-    describe('getNewAddressCreate', function () {
-        it('success', async () => {
-            expect(await contractDeployer.getNewAddressCreate(RANDOM_ADDRESS, 3223233)).to.be.eq(
-                utils.createAddress(RANDOM_ADDRESS, 3223233)
-            );
-        });
-    });
-
-    // TODO: some other things can be tested:
-    // - check other contracts (like known codes storage)
-    // - cases with the kernel space address (not possible in production)
-    // - twice on the same address for create (not possible in production)
-    // - constructor behavior (failed, invalid immutables array)
-    // - more cases for force deployments
-    describe('createAccount', function () {
-        it('non system call failed', async () => {
-            await expect(
-                contractDeployerNotSystemCall.createAccount(
-                    ethers.constants.HashZero,
-                    utils.hashBytecode(deployableArtifact.bytecode),
-                    '0x',
-                    AA_VERSION_NONE
-                )
-            ).to.be.revertedWith('This method require system call flag');
-        });
-
-        it('zero bytecode hash failed', async () => {
-            await expect(
-                contractDeployerSystemCall.createAccount(
-                    ethers.constants.HashZero,
-                    ethers.constants.HashZero,
-                    '0x',
-                    AA_VERSION_NONE
-                )
-            ).to.be.revertedWith('BytecodeHash cannot be zero');
-        });
-
-        it('not known bytecode hash failed', async () => {
-            await expect(
-                contractDeployerSystemCall.createAccount(
-                    ethers.constants.HashZero,
-                    '0x0100FFFFDEADBEEFDEADBEEFDEADBEEFDEADBEEFDEADBEEFDEADBEEFDEADBEEF',
-                    '0x',
-                    AA_VERSION_NONE
-                )
-            ).to.be.revertedWith('The code hash is not known');
-        });
-
-        it('successfully deployed', async () => {
-            const nonce = await nonceHolder.getDeploymentNonce(wallet.address);
-            const expectedAddress = utils.createAddress(wallet.address, nonce);
-            await expect(
-                contractDeployer.createAccount(
-                    ethers.constants.HashZero,
-                    utils.hashBytecode(deployableArtifact.bytecode),
-                    '0xdeadbeef',
-                    AA_VERSION_NONE
-                )
-            )
-                .to.emit(contractDeployer, 'ContractDeployed')
-                .withArgs(wallet.address, utils.hashBytecode(deployableArtifact.bytecode), expectedAddress)
-                .to.emit(Deployable__factory.connect(expectedAddress, wallet), 'Deployed')
-                .withArgs(0, '0xdeadbeef');
-            const accountInfo = await contractDeployer.getAccountInfo(expectedAddress);
-            expect(accountInfo.supportedAAVersion).to.be.eq(AA_VERSION_NONE);
-            expect(accountInfo.nonceOrdering).to.be.eq(NONCE_ORDERING_SEQUENTIAL);
-        });
-
-        it('non-zero value deployed', async () => {
-            const nonce = await nonceHolder.getDeploymentNonce(wallet.address);
-            const expectedAddress = utils.createAddress(wallet.address, nonce);
-            await expect(
-                contractDeployer.createAccount(
-                    ethers.constants.HashZero,
-                    utils.hashBytecode(deployableArtifact.bytecode),
-                    '0x',
-                    AA_VERSION_NONE,
-                    { value: 11111111 }
-                )
-            )
-                .to.emit(contractDeployer, 'ContractDeployed')
-                .withArgs(wallet.address, utils.hashBytecode(deployableArtifact.bytecode), expectedAddress)
-                .to.emit(Deployable__factory.connect(expectedAddress, wallet), 'Deployed')
-                .withArgs(11111111, '0x');
-            const accountInfo = await contractDeployer.getAccountInfo(expectedAddress);
-            expect(accountInfo.supportedAAVersion).to.be.eq(AA_VERSION_NONE);
-            expect(accountInfo.nonceOrdering).to.be.eq(NONCE_ORDERING_SEQUENTIAL);
-        });
-    });
-
-    describe('create2Account', function () {
-        it('non system call failed', async () => {
-            await expect(
-                contractDeployerNotSystemCall.create2Account(
-                    '0x1234567891234567891234512222122167891123456789123456787654323456',
-                    utils.hashBytecode(deployableArtifact.bytecode),
-                    '0x',
-                    AA_VERSION_NONE
-                )
-            ).to.be.revertedWith('This method require system call flag');
-        });
-
-        it('zero bytecode hash failed', async () => {
-            await expect(
-                contractDeployerSystemCall.create2Account(
-                    '0x1234567891234567891234512222122167891123456789123456787654323456',
-                    ethers.constants.HashZero,
-                    '0x',
-                    AA_VERSION_NONE
-                )
-            ).to.be.revertedWith('BytecodeHash cannot be zero');
-        });
-
-        it('not known bytecode hash failed', async () => {
-            await expect(
-                contractDeployerSystemCall.create2Account(
-                    '0x1234567891234567891234512222122167891123456789123456787654323456',
-                    '0x0100FFFFDEADBEEFDEADBEEFDEADBEEFDEADBEEFDEADBEEFDEADBEEFDEADBEEF',
-                    '0x',
-                    AA_VERSION_NONE
-                )
-            ).to.be.revertedWith('The code hash is not known');
-        });
-
-        it('successfully deployed', async () => {
-            const expectedAddress = utils.create2Address(
-                wallet.address,
-                utils.hashBytecode(deployableArtifact.bytecode),
-                '0x1234567891234567891234512222122167891123456789123456787654323456',
-                '0xdeadbeef'
-            );
-            await expect(
-                contractDeployer.create2Account(
-                    '0x1234567891234567891234512222122167891123456789123456787654323456',
-                    utils.hashBytecode(deployableArtifact.bytecode),
-                    '0xdeadbeef',
-                    AA_VERSION_NONE
-                )
-            )
-                .to.emit(contractDeployer, 'ContractDeployed')
-                .withArgs(wallet.address, utils.hashBytecode(deployableArtifact.bytecode), expectedAddress)
-                .to.emit(Deployable__factory.connect(expectedAddress, wallet), 'Deployed')
-                .withArgs(0, '0xdeadbeef');
-            const accountInfo = await contractDeployer.getAccountInfo(expectedAddress);
-            expect(accountInfo.supportedAAVersion).to.be.eq(AA_VERSION_NONE);
-            expect(accountInfo.nonceOrdering).to.be.eq(NONCE_ORDERING_SEQUENTIAL);
-        });
-
-        it('already deployed failed', async () => {
-            await expect(
-                contractDeployer.create2Account(
-                    '0x1234567891234567891234512222122167891123456789123456787654323456',
-                    utils.hashBytecode(deployableArtifact.bytecode),
-                    '0xdeadbeef',
-                    AA_VERSION_NONE
-                )
-            ).to.be.revertedWith('Code hash is non-zero');
-        });
-
-        it('non-zero value deployed', async () => {
-            const expectedAddress = utils.create2Address(
-                wallet.address,
-                utils.hashBytecode(deployableArtifact.bytecode),
-                ethers.constants.HashZero,
-                '0x'
-            );
-            await expect(
-                contractDeployer.create2Account(
-                    ethers.constants.HashZero,
-                    utils.hashBytecode(deployableArtifact.bytecode),
-                    '0x',
-                    AA_VERSION_NONE,
-                    { value: 5555 }
-                )
-            )
-                .to.emit(contractDeployer, 'ContractDeployed')
-                .withArgs(wallet.address, utils.hashBytecode(deployableArtifact.bytecode), expectedAddress)
-                .to.emit(Deployable__factory.connect(expectedAddress, wallet), 'Deployed')
-                .withArgs(5555, '0x');
-            const accountInfo = await contractDeployer.getAccountInfo(expectedAddress);
-            expect(accountInfo.supportedAAVersion).to.be.eq(AA_VERSION_NONE);
-            expect(accountInfo.nonceOrdering).to.be.eq(NONCE_ORDERING_SEQUENTIAL);
-        });
-    });
-
-    describe('create', function () {
-        it('non system call failed', async () => {
-            await expect(
-                contractDeployerNotSystemCall.create(
-                    ethers.constants.HashZero,
-                    utils.hashBytecode(deployableArtifact.bytecode),
-                    '0x'
-                )
-            ).to.be.revertedWith('This method require system call flag');
-        });
-
-        it('successfully deployed', async () => {
-            const nonce = await nonceHolder.getDeploymentNonce(wallet.address);
-            const expectedAddress = utils.createAddress(wallet.address, nonce);
-            await expect(
-                contractDeployer.create(
-                    ethers.constants.HashZero,
-                    utils.hashBytecode(deployableArtifact.bytecode),
-                    '0x12'
-                )
-            )
-                .to.emit(contractDeployer, 'ContractDeployed')
-                .withArgs(wallet.address, utils.hashBytecode(deployableArtifact.bytecode), expectedAddress)
-                .to.emit(Deployable__factory.connect(expectedAddress, wallet), 'Deployed')
-                .withArgs(0, '0x12');
-            const accountInfo = await contractDeployer.getAccountInfo(expectedAddress);
-            expect(accountInfo.supportedAAVersion).to.be.eq(AA_VERSION_NONE);
-            expect(accountInfo.nonceOrdering).to.be.eq(NONCE_ORDERING_SEQUENTIAL);
-        });
-    });
-
-    describe('create2', function () {
-        it('non system call failed', async () => {
-            await expect(
-                contractDeployerNotSystemCall.create2(
-                    ethers.constants.HashZero,
-                    utils.hashBytecode(deployableArtifact.bytecode),
-                    '0x'
-                )
-            ).to.be.revertedWith('This method require system call flag');
-        });
-
-        it('successfully deployed', async () => {
-            const expectedAddress = utils.create2Address(
-                wallet.address,
-                utils.hashBytecode(deployableArtifact.bytecode),
-                '0x1234567891234567891234512222122167891123456789123456787654323456',
-                '0xab'
-            );
-            await expect(
-                contractDeployer.create2(
-                    '0x1234567891234567891234512222122167891123456789123456787654323456',
-                    utils.hashBytecode(deployableArtifact.bytecode),
-                    '0xab'
-                )
-            )
-                .to.emit(contractDeployer, 'ContractDeployed')
-                .withArgs(wallet.address, utils.hashBytecode(deployableArtifact.bytecode), expectedAddress)
-                .to.emit(Deployable__factory.connect(expectedAddress, wallet), 'Deployed')
-                .withArgs(0, '0xab');
-            const accountInfo = await contractDeployer.getAccountInfo(expectedAddress);
-            expect(accountInfo.supportedAAVersion).to.be.eq(AA_VERSION_NONE);
-            expect(accountInfo.nonceOrdering).to.be.eq(NONCE_ORDERING_SEQUENTIAL);
-        });
-    });
-
-    describe('forceDeployOnAddress', function () {
-        it('not from self call failed', async () => {
-            const deploymentData = {
-                bytecodeHash: utils.hashBytecode(deployableArtifact.bytecode),
-                newAddress: RANDOM_ADDRESS,
-                callConstructor: false,
-                value: 0,
-                input: '0x'
-            };
-            await expect(contractDeployer.forceDeployOnAddress(deploymentData, wallet.address)).to.be.revertedWith(
-                'Callable only by self'
-            );
-        });
-
-        it('not known bytecode hash failed', async () => {
-            const deploymentData = {
-                bytecodeHash: '0x0100FFFFDEADBEEFDEADBEEFDEADBEEFDEADBEEFDEADBEEFDEADBEEFDEADBEEF',
-                newAddress: RANDOM_ADDRESS,
-                callConstructor: false,
-                value: 0,
-                input: '0x'
-            };
-            await expect(
-                contractDeployer.connect(deployerAccount).forceDeployOnAddress(deploymentData, wallet.address)
-            ).to.be.revertedWith('The code hash is not known');
-        });
-
-        it('successfully deployed', async () => {
-            const deploymentData = {
-                bytecodeHash: utils.hashBytecode(deployableArtifact.bytecode),
-                newAddress: RANDOM_ADDRESS,
-                callConstructor: false,
-                value: 0,
-                input: '0x'
-            };
-            await expect(contractDeployer.connect(deployerAccount).forceDeployOnAddress(deploymentData, wallet.address))
-                .to.emit(contractDeployer, 'ContractDeployed')
-                .withArgs(wallet.address, utils.hashBytecode(deployableArtifact.bytecode), RANDOM_ADDRESS)
-                .to.not.emit(Deployable__factory.connect(RANDOM_ADDRESS, wallet), 'Deployed');
-            const accountInfo = await contractDeployer.getAccountInfo(RANDOM_ADDRESS);
-            expect(accountInfo.supportedAAVersion).to.be.eq(AA_VERSION_NONE);
-            expect(accountInfo.nonceOrdering).to.be.eq(NONCE_ORDERING_SEQUENTIAL);
-        });
-    });
-
-    describe('forceDeployOnAddresses', function () {
-        it('not allowed to call', async () => {
-            const deploymentData = [
-                {
-                    bytecodeHash: utils.hashBytecode(deployableArtifact.bytecode),
-                    newAddress: RANDOM_ADDRESS_2,
-                    callConstructor: true,
-                    value: 0,
-                    input: '0x'
-                },
-                {
-                    bytecodeHash: utils.hashBytecode(deployableArtifact.bytecode),
-                    newAddress: RANDOM_ADDRESS_3,
-                    callConstructor: false,
-                    value: 0,
-                    input: '0xab'
-                }
-            ];
-            await expect(contractDeployer.forceDeployOnAddresses(deploymentData)).to.be.revertedWith(
-                'Can only be called by FORCE_DEPLOYER or COMPLEX_UPGRADER_CONTRACT'
-            );
-        });
-
-        it('successfully deployed', async () => {
-            const deploymentData = [
-                {
-                    bytecodeHash: utils.hashBytecode(deployableArtifact.bytecode),
-                    newAddress: RANDOM_ADDRESS_2,
-                    callConstructor: true,
-                    value: 0,
-                    input: '0x'
-                },
-                {
-                    bytecodeHash: utils.hashBytecode(deployableArtifact.bytecode),
-                    newAddress: RANDOM_ADDRESS_3,
-                    callConstructor: false,
-                    value: 0,
-                    input: '0xab'
-                }
-            ];
-            await expect(contractDeployer.connect(forceDeployer).forceDeployOnAddresses(deploymentData))
-                .to.emit(contractDeployer, 'ContractDeployed')
-                .withArgs(forceDeployer.address, utils.hashBytecode(deployableArtifact.bytecode), RANDOM_ADDRESS_2)
-                .to.emit(contractDeployer, 'ContractDeployed')
-                .withArgs(forceDeployer.address, utils.hashBytecode(deployableArtifact.bytecode), RANDOM_ADDRESS_3)
-                .to.emit(Deployable__factory.connect(RANDOM_ADDRESS_2, wallet), 'Deployed')
-                .withArgs(0, '0x')
-                .to.not.emit(Deployable__factory.connect(RANDOM_ADDRESS_3, wallet), 'Deployed');
-
-            const accountInfo1 = await contractDeployer.getAccountInfo(RANDOM_ADDRESS_2);
-            expect(accountInfo1.supportedAAVersion).to.be.eq(AA_VERSION_NONE);
-            expect(accountInfo1.nonceOrdering).to.be.eq(NONCE_ORDERING_SEQUENTIAL);
-
-            const accountInfo2 = await contractDeployer.getAccountInfo(RANDOM_ADDRESS_3);
-            expect(accountInfo2.supportedAAVersion).to.be.eq(AA_VERSION_NONE);
-            expect(accountInfo2.nonceOrdering).to.be.eq(NONCE_ORDERING_SEQUENTIAL);
-        });
-=======
   DEPLOYER_SYSTEM_CONTRACT_ADDRESS,
   FORCE_DEPLOYER_ADDRESS,
   NONCE_HOLDER_SYSTEM_CONTRACT_ADDRESS,
@@ -580,6 +26,7 @@
   const RANDOM_ADDRESS = ethers.utils.getAddress("0xdeadbeefdeadbeefdeadbeefdeadbeefdeadbee1");
   const RANDOM_ADDRESS_2 = ethers.utils.getAddress("0xdeadbeefdeadbeefdeadbeefdeadbeefdeadbee2");
   const RANDOM_ADDRESS_3 = ethers.utils.getAddress("0xdeadbeefdeadbeefdeadbeefdeadbeefdeadbee3");
+  const EMPTY_KERNEL_ADDRESS = ethers.utils.getAddress("0x0000000000000000000000000000000000000101");
   const AA_VERSION_NONE = 0;
   const AA_VERSION_1 = 1;
   const NONCE_ORDERING_SEQUENTIAL = 0;
@@ -710,6 +157,14 @@
 
     it("EOA", async () => {
       expect(await contractDeployer.extendedAccountVersion(EOA)).to.be.eq(AA_VERSION_1);
+    });
+
+    it("Empty address", async () => {
+      // Double checking that the address is indeed empty
+      expect(await wallet.provider.getCode(EMPTY_KERNEL_ADDRESS)).to.be.eq("0x");
+
+      // Now testing that the system contracts with empty bytecode are still treated as AA_VERSION_NONE
+      expect(await contractDeployer.extendedAccountVersion(EMPTY_KERNEL_ADDRESS)).to.be.eq(AA_VERSION_NONE);
     });
 
     it("not AA", async () => {
@@ -1087,7 +542,6 @@
       const accountInfo2 = await contractDeployer.getAccountInfo(RANDOM_ADDRESS_3);
       expect(accountInfo2.supportedAAVersion).to.be.eq(AA_VERSION_NONE);
       expect(accountInfo2.nonceOrdering).to.be.eq(NONCE_ORDERING_SEQUENTIAL);
->>>>>>> 27d550a1
     });
   });
 });