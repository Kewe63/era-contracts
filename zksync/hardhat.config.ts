import "@matterlabs/hardhat-zksync-solc";
import "@matterlabs/hardhat-zksync-verify";
import "@nomicfoundation/hardhat-chai-matchers";
import "@nomiclabs/hardhat-ethers";
import "@nomiclabs/hardhat-solpp";
import "hardhat-typechain";

// If no network is specified, use the default config
if (!process.env.CHAIN_ETH_NETWORK) {
  // eslint-disable-next-line @typescript-eslint/no-var-requires
  require("dotenv").config();
}

export default {
  zksolc: {
    version: "1.3.14",
    compilerSource: "binary",
    settings: {
      isSystem: true,
    },
  },
  solidity: {
    version: "0.8.20",
  },
  defaultNetwork: "localhost",
  networks: {
    localhost: {
      // era-test-node default url
      url: "http://127.0.0.1:8011",
      ethNetwork: null,
      zksync: true,
    },
<<<<<<< HEAD
    defaultNetwork: 'localhost',
    networks: {
        localhost: {
            // era-test-node default url
            url: 'http://127.0.0.1:8011',
            ethNetwork: null,
            zksync: true
        },
        zkSyncTestnet: {
            url: 'https://zksync2-testnet.zksync.dev',
            ethNetwork: 'goerli',
            zksync: true,
            // contract verification endpoint
            verifyURL: 'https://zksync2-testnet-explorer.zksync.dev/contract_verification'
        },
        zksyncMainnet: {
            url: 'https://mainnet.era.zksync.io',
            ethNetwork: 'mainnet',
            zksync: true,
            // contract verification endpoint
            verifyURL: 'https://zksync2-mainnet-explorer.zksync.io/contract_verification'
        }
    }
=======
    zkSyncTestnet: {
      url: "https://zksync2-testnet.zksync.dev",
      ethNetwork: "goerli",
      zksync: true,
      // contract verification endpoint
      verifyURL: "https://zksync2-testnet-explorer.zksync.dev/contract_verification",
    },
    zksyncMainnet: {
      url: "https://mainnet.era.zksync.io",
      ethNetwork: "mainnet",
      zksync: true,
      // contract verification endpoint
      verifyURL: "https://zksync2-mainnet-explorer.zksync.io/contract_verification",
    },
  },
>>>>>>> 9c85f58f
};<|MERGE_RESOLUTION|>--- conflicted
+++ resolved
@@ -30,31 +30,6 @@
       ethNetwork: null,
       zksync: true,
     },
-<<<<<<< HEAD
-    defaultNetwork: 'localhost',
-    networks: {
-        localhost: {
-            // era-test-node default url
-            url: 'http://127.0.0.1:8011',
-            ethNetwork: null,
-            zksync: true
-        },
-        zkSyncTestnet: {
-            url: 'https://zksync2-testnet.zksync.dev',
-            ethNetwork: 'goerli',
-            zksync: true,
-            // contract verification endpoint
-            verifyURL: 'https://zksync2-testnet-explorer.zksync.dev/contract_verification'
-        },
-        zksyncMainnet: {
-            url: 'https://mainnet.era.zksync.io',
-            ethNetwork: 'mainnet',
-            zksync: true,
-            // contract verification endpoint
-            verifyURL: 'https://zksync2-mainnet-explorer.zksync.io/contract_verification'
-        }
-    }
-=======
     zkSyncTestnet: {
       url: "https://zksync2-testnet.zksync.dev",
       ethNetwork: "goerli",
@@ -70,5 +45,4 @@
       verifyURL: "https://zksync2-mainnet-explorer.zksync.io/contract_verification",
     },
   },
->>>>>>> 9c85f58f
 };