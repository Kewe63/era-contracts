--- conflicted
+++ resolved
@@ -20,7 +20,6 @@
 
   program.version("0.1.0").name("deploy-testnet-paymaster").description("Deploys the testnet paymaster to L2");
 
-<<<<<<< HEAD
     program
         .option('--private-key <private-key>')
         .option('--chain-id <chain-id>')
@@ -52,28 +51,6 @@
 
             console.log(`CONTRACTS_L2_TESTNET_PAYMASTER_ADDR=${paymasterAddress}`);
         });
-=======
-  program.option("--private-key <private-key>").action(async (cmd: Command) => {
-    const deployWallet = cmd.privateKey
-      ? new Wallet(cmd.privateKey, provider)
-      : Wallet.fromMnemonic(
-          process.env.MNEMONIC ? process.env.MNEMONIC : ethTestConfig.mnemonic,
-          "m/44'/60'/0'/0/1"
-        ).connect(provider);
-    console.log(`Using deployer wallet: ${deployWallet.address}`);
-
-    const testnetPaymasterBytecode = hre.artifacts.readArtifactSync("TestnetPaymaster").bytecode;
-    const create2Salt = ethers.constants.HashZero;
-    const paymasterAddress = computeL2Create2Address(deployWallet, testnetPaymasterBytecode, "0x", create2Salt);
-
-    // TODO: request from API how many L2 gas needs for the transaction.
-    await (
-      await create2DeployFromL1(deployWallet, testnetPaymasterBytecode, "0x", create2Salt, priorityTxMaxGasLimit)
-    ).wait();
-
-    console.log(`CONTRACTS_L2_TESTNET_PAYMASTER_ADDR=${paymasterAddress}`);
-  });
->>>>>>> 9c85f58f
 
   await program.parseAsync(process.argv);
 }
