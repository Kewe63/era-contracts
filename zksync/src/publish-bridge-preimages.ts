--- conflicted
+++ resolved
@@ -21,7 +21,6 @@
 
   program.version("0.1.0").name("publish-bridge-preimages");
 
-<<<<<<< HEAD
     program
         .option('--private-key <private-key>')
         .option('--chain-id <chain-id>')
@@ -36,20 +35,6 @@
                       "m/44'/60'/0'/0/1"
                   ).connect(provider);
             console.log(`Using wallet: ${wallet.address}`);
-=======
-  program
-    .option("--private-key <private-key>")
-    .option("--nonce <nonce>")
-    .option("--gas-price <gas-price>")
-    .action(async (cmd) => {
-      const wallet = cmd.privateKey
-        ? new Wallet(cmd.privateKey, provider)
-        : Wallet.fromMnemonic(
-            process.env.MNEMONIC ? process.env.MNEMONIC : ethTestConfig.mnemonic,
-            "m/44'/60'/0'/0/1"
-          ).connect(provider);
-      console.log(`Using wallet: ${wallet.address}`);
->>>>>>> 9c85f58f
 
       const nonce = cmd.nonce ? parseInt(cmd.nonce) : await wallet.getTransactionCount();
       console.log(`Using nonce: ${nonce}`);
@@ -57,7 +42,6 @@
       const gasPrice = cmd.gasPrice ? parseInt(cmd.gasPrice) : await wallet.getGasPrice();
       console.log(`Using gas price: ${gasPrice}`);
 
-<<<<<<< HEAD
             const deployer = new Deployer({ deployWallet: wallet });
             const zkSync = deployer.bridgehubContract(wallet);
 
@@ -74,23 +58,6 @@
             );
             await publishL2ERC20BridgeTx.wait();
         });
-=======
-      const deployer = new Deployer({ deployWallet: wallet });
-      const zkSync = deployer.zkSyncContract(wallet);
-
-      const publishL2ERC20BridgeTx = await zkSync.requestL2Transaction(
-        ethers.constants.AddressZero,
-        0,
-        "0x",
-        PRIORITY_TX_MAX_GAS_LIMIT,
-        REQUIRED_L2_GAS_PRICE_PER_PUBDATA,
-        [getContractBytecode("L2ERC20Bridge")],
-        wallet.address,
-        { nonce, gasPrice }
-      );
-      await publishL2ERC20BridgeTx.wait();
-    });
->>>>>>> 9c85f58f
 
   await program.parseAsync(process.argv);
 }
