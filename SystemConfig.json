{
<<<<<<< HEAD
  "L2_TX_MAX_GAS_LIMIT": 80000000,
  "MAX_PUBDATA_PER_BATCH": 110000,
  "PRIORITY_TX_MAX_PUBDATA": 99000,
  "MINIMAL_L2_GAS_PRICE": 250000000,
  "L1_GAS_PER_PUBDATA_BYTE": 17,
=======
  "GUARANTEED_PUBDATA_BYTES": 2500,
  "MAX_PUBDATA_PER_BATCH": 110000,
  "MAX_TRANSACTIONS_IN_BATCH": 10000,
>>>>>>> 23062968
  "BATCH_OVERHEAD_L2_GAS": 1200000,
  "BATCH_OVERHEAD_L1_GAS": 1000000,
  "MAX_TRANSACTIONS_IN_BATCH": 1024,
  "BOOTLOADER_TX_ENCODING_SPACE": 8740224,
  "L1_TX_INTRINSIC_L2_GAS": 167157,
  "L1_TX_INTRINSIC_PUBDATA": 88,
<<<<<<< HEAD
  "L1_TX_MIN_L2_GAS_BASE": 173484,
  "L1_TX_DELTA_544_ENCODING_BYTES": 1656,
  "L1_TX_DELTA_FACTORY_DEPS_L2_GAS": 2473,
  "L1_TX_DELTA_FACTORY_DEPS_PUBDATA": 64,
  "MAX_NEW_FACTORY_DEPS": 32,
  "REQUIRED_L2_GAS_PRICE_PER_PUBDATA": 800
=======
  "MAX_GAS_PER_TRANSACTION": 80000000,
  "BOOTLOADER_MEMORY_FOR_TXS": 9090400,
  "REFUND_GAS": 7343,
  "KECCAK_ROUND_COST_GAS": 40,
  "SHA256_ROUND_COST_GAS": 7,
  "ECRECOVER_COST_GAS": 1112
>>>>>>> 23062968
}<|MERGE_RESOLUTION|>--- conflicted
+++ resolved
@@ -1,34 +1,25 @@
 {
-<<<<<<< HEAD
-  "L2_TX_MAX_GAS_LIMIT": 80000000,
-  "MAX_PUBDATA_PER_BATCH": 110000,
-  "PRIORITY_TX_MAX_PUBDATA": 99000,
-  "MINIMAL_L2_GAS_PRICE": 250000000,
-  "L1_GAS_PER_PUBDATA_BYTE": 17,
-=======
   "GUARANTEED_PUBDATA_BYTES": 2500,
   "MAX_PUBDATA_PER_BATCH": 110000,
   "MAX_TRANSACTIONS_IN_BATCH": 10000,
->>>>>>> 23062968
+  "L2_TX_MAX_GAS_LIMIT": 80000000,
+  "REQUIRED_L2_GAS_PRICE_PER_PUBDATA": 800,
+  "L1_GAS_PER_PUBDATA_BYTE": 17,
+  "PRIORITY_TX_MAX_PUBDATA": 99000,
   "BATCH_OVERHEAD_L2_GAS": 1200000,
   "BATCH_OVERHEAD_L1_GAS": 1000000,
-  "MAX_TRANSACTIONS_IN_BATCH": 1024,
   "BOOTLOADER_TX_ENCODING_SPACE": 8740224,
   "L1_TX_INTRINSIC_L2_GAS": 167157,
   "L1_TX_INTRINSIC_PUBDATA": 88,
-<<<<<<< HEAD
   "L1_TX_MIN_L2_GAS_BASE": 173484,
   "L1_TX_DELTA_544_ENCODING_BYTES": 1656,
   "L1_TX_DELTA_FACTORY_DEPS_L2_GAS": 2473,
   "L1_TX_DELTA_FACTORY_DEPS_PUBDATA": 64,
   "MAX_NEW_FACTORY_DEPS": 32,
-  "REQUIRED_L2_GAS_PRICE_PER_PUBDATA": 800
-=======
   "MAX_GAS_PER_TRANSACTION": 80000000,
   "BOOTLOADER_MEMORY_FOR_TXS": 9090400,
   "REFUND_GAS": 7343,
   "KECCAK_ROUND_COST_GAS": 40,
   "SHA256_ROUND_COST_GAS": 7,
   "ECRECOVER_COST_GAS": 1112
->>>>>>> 23062968
 }