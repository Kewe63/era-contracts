import "@nomiclabs/hardhat-ethers";
import "@nomiclabs/hardhat-etherscan";
import "@nomiclabs/hardhat-solpp";
import "@nomiclabs/hardhat-waffle";
import "hardhat-contract-sizer";
import "hardhat-gas-reporter";
import "hardhat-typechain";
import { TASK_COMPILE_SOLIDITY_GET_SOURCE_PATHS } from "hardhat/builtin-tasks/task-names";
import { task } from "hardhat/config";
import "solidity-coverage";
import { getNumberFromEnv } from "./src.ts/utils";

// If no network is specified, use the default config
if (!process.env.CHAIN_ETH_NETWORK) {
  // eslint-disable-next-line @typescript-eslint/no-var-requires
  require("dotenv").config();
}

// eslint-disable-next-line @typescript-eslint/no-var-requires
const systemParams = require("../SystemConfig.json");

const PRIORITY_TX_MAX_GAS_LIMIT = getNumberFromEnv("CONTRACTS_PRIORITY_TX_MAX_GAS_LIMIT");
const DEPLOY_L2_BRIDGE_COUNTERPART_GAS_LIMIT = getNumberFromEnv("CONTRACTS_DEPLOY_L2_BRIDGE_COUNTERPART_GAS_LIMIT");

const prodConfig = {
  UPGRADE_NOTICE_PERIOD: 0,
  // PRIORITY_EXPIRATION: 101,
  // NOTE: Should be greater than 0, otherwise zero approvals will be enough to make an instant upgrade!
  SECURITY_COUNCIL_APPROVALS_FOR_EMERGENCY_UPGRADE: 1,
  PRIORITY_TX_MAX_GAS_LIMIT,
  DEPLOY_L2_BRIDGE_COUNTERPART_GAS_LIMIT,
  DUMMY_VERIFIER: false,
<<<<<<< HEAD
  EOA_GOVERNOR: false,
  ERA_CHAIN_ID: 324,
=======
  BLOB_VERSIONED_HASH_GETTER_ADDR: "0x0000000000000000000000000000000000001337",
>>>>>>> 340884df
};
const testnetConfig = {
  UPGRADE_NOTICE_PERIOD: 0,
  // PRIORITY_EXPIRATION: 101,
  // NOTE: Should be greater than 0, otherwise zero approvals will be enough to make an instant upgrade!
  SECURITY_COUNCIL_APPROVALS_FOR_EMERGENCY_UPGRADE: 1,
  PRIORITY_TX_MAX_GAS_LIMIT,
  DEPLOY_L2_BRIDGE_COUNTERPART_GAS_LIMIT,
  DUMMY_VERIFIER: true,
<<<<<<< HEAD
  EOA_GOVERNOR: true,
  ERA_CHAIN_ID: 300,
  ERA_DIAMOND_PROXY: "address(0x32400084C286CF3E17e7B677ea9583e60a000324)",
  ERA_TOKEN_BEACON_ADDRESS: "address(0x89057dEA64Da472A8422287C6cF0B2Ebb3B3D8DF)",
  ERA_ERC20_BRIDGE_ADDRESS: "address(0x681A1AFdC2e06776816386500D2D461a6C96cB45)",
  ERA_WETH_ADDRESS: "address(0)",
  ERA_WETH_BRIDGE_ADDRESS: "address(0)",
  ERC20_BRIDGE_IS_BASETOKEN_BRIDGE: true,
=======
  BLOB_VERSIONED_HASH_GETTER_ADDR: "0x0000000000000000000000000000000000001337",
>>>>>>> 340884df
};
const hardhatConfig = {
  UPGRADE_NOTICE_PERIOD: 0,
  PRIORITY_EXPIRATION: 101,
  SECURITY_COUNCIL_APPROVALS_FOR_EMERGENCY_UPGRADE: 2,
  PRIORITY_TX_MAX_GAS_LIMIT,
  DEPLOY_L2_BRIDGE_COUNTERPART_GAS_LIMIT,
  DUMMY_VERIFIER: true,
<<<<<<< HEAD
  EOA_GOVERNOR: true,
  ERA_CHAIN_ID: 9,
  ERA_DIAMOND_PROXY: "address(0)",
  ERA_TOKEN_BEACON_ADDRESS: "address(0)",
  ERA_ERC20_BRIDGE_ADDRESS: "address(0)",
  ERA_WETH_ADDRESS: "address(0)",
  ERA_WETH_BRIDGE_ADDRESS: "address(0)",
  ERC20_BRIDGE_IS_BASETOKEN_BRIDGE: true,
=======
  BLOB_VERSIONED_HASH_GETTER_ADDR: "0x0000000000000000000000000000000000001337",
>>>>>>> 340884df
};
const localConfig = {
  ...prodConfig,
  UPGRADE_NOTICE_PERIOD: 0,
  DUMMY_VERIFIER: true,
  EOA_GOVERNOR: true,
  ERA_CHAIN_ID: 9,
  ERA_DIAMOND_PROXY: "address(0)",
  ERA_TOKEN_BEACON_ADDRESS: "address(0)",
  ERA_ERC20_BRIDGE_ADDRESS: "address(0)",
  ERA_WETH_ADDRESS: "address(0)",
  ERA_WETH_BRIDGE_ADDRESS: "address(0)",
  ERC20_BRIDGE_IS_BASETOKEN_BRIDGE: true,
};

const contractDefs = {
  sepolia: testnetConfig,
  rinkeby: testnetConfig,
  ropsten: testnetConfig,
  goerli: testnetConfig,
  mainnet: prodConfig,
  hardhat: hardhatConfig,
  localhost: localConfig,
};

export default {
  defaultNetwork: "env",
  solidity: {
    version: "0.8.20",
    settings: {
      optimizer: {
        enabled: true,
        runs: 9999999,
      },
      outputSelection: {
        "*": {
          "*": ["storageLayout"],
        },
      },
    },
  },
  contractSizer: {
    runOnCompile: false,
    except: ["dev-contracts", "zksync/upgrade-initializers", "zksync/libraries", "common/libraries"],
  },
  paths: {
    sources: "./contracts",
  },
  solpp: {
    defs: (() => {
      const defs = contractDefs[process.env.CHAIN_ETH_NETWORK];

      return {
        ...systemParams,
        ...defs,
      };
    })(),
  },
  networks: {
    env: {
      url: process.env.ETH_CLIENT_WEB3_URL?.split(",")[0],
    },
    hardhat: {
      allowUnlimitedContractSize: false,
      forking: {
        url: "https://eth-goerli.g.alchemy.com/v2/" + process.env.ALCHEMY_KEY,
        enabled: process.env.TEST_CONTRACTS_FORK === "1",
      },
    },
  },
  etherscan: {
    apiKey: process.env.MISC_ETHERSCAN_API_KEY,
  },
  gasReporter: {
    enabled: true,
  },
};

task("solpp", "Preprocess Solidity source files").setAction(async (_, hre) =>
  hre.run(TASK_COMPILE_SOLIDITY_GET_SOURCE_PATHS)
);<|MERGE_RESOLUTION|>--- conflicted
+++ resolved
@@ -30,12 +30,8 @@
   PRIORITY_TX_MAX_GAS_LIMIT,
   DEPLOY_L2_BRIDGE_COUNTERPART_GAS_LIMIT,
   DUMMY_VERIFIER: false,
-<<<<<<< HEAD
-  EOA_GOVERNOR: false,
   ERA_CHAIN_ID: 324,
-=======
   BLOB_VERSIONED_HASH_GETTER_ADDR: "0x0000000000000000000000000000000000001337",
->>>>>>> 340884df
 };
 const testnetConfig = {
   UPGRADE_NOTICE_PERIOD: 0,
@@ -45,18 +41,12 @@
   PRIORITY_TX_MAX_GAS_LIMIT,
   DEPLOY_L2_BRIDGE_COUNTERPART_GAS_LIMIT,
   DUMMY_VERIFIER: true,
-<<<<<<< HEAD
-  EOA_GOVERNOR: true,
   ERA_CHAIN_ID: 300,
   ERA_DIAMOND_PROXY: "address(0x32400084C286CF3E17e7B677ea9583e60a000324)",
   ERA_TOKEN_BEACON_ADDRESS: "address(0x89057dEA64Da472A8422287C6cF0B2Ebb3B3D8DF)",
   ERA_ERC20_BRIDGE_ADDRESS: "address(0x681A1AFdC2e06776816386500D2D461a6C96cB45)",
   ERA_WETH_ADDRESS: "address(0)",
-  ERA_WETH_BRIDGE_ADDRESS: "address(0)",
-  ERC20_BRIDGE_IS_BASETOKEN_BRIDGE: true,
-=======
   BLOB_VERSIONED_HASH_GETTER_ADDR: "0x0000000000000000000000000000000000001337",
->>>>>>> 340884df
 };
 const hardhatConfig = {
   UPGRADE_NOTICE_PERIOD: 0,
@@ -65,18 +55,12 @@
   PRIORITY_TX_MAX_GAS_LIMIT,
   DEPLOY_L2_BRIDGE_COUNTERPART_GAS_LIMIT,
   DUMMY_VERIFIER: true,
-<<<<<<< HEAD
-  EOA_GOVERNOR: true,
   ERA_CHAIN_ID: 9,
   ERA_DIAMOND_PROXY: "address(0)",
   ERA_TOKEN_BEACON_ADDRESS: "address(0)",
   ERA_ERC20_BRIDGE_ADDRESS: "address(0)",
   ERA_WETH_ADDRESS: "address(0)",
-  ERA_WETH_BRIDGE_ADDRESS: "address(0)",
-  ERC20_BRIDGE_IS_BASETOKEN_BRIDGE: true,
-=======
   BLOB_VERSIONED_HASH_GETTER_ADDR: "0x0000000000000000000000000000000000001337",
->>>>>>> 340884df
 };
 const localConfig = {
   ...prodConfig,
