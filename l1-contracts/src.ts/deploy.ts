--- conflicted
+++ resolved
@@ -547,29 +547,6 @@
     this.addresses.StateTransition.DiamondInit = contractAddress;
   }
 
-<<<<<<< HEAD
-  public async deployDiamondUpgradeInit(
-    create2Salt: string,
-    contractVersion: number,
-    ethTxOptions: ethers.providers.TransactionRequest
-  ) {
-    ethTxOptions.gasLimit ??= 10_000_000;
-    const contractAddress = await this.deployViaCreate2(
-      `DiamondUpgradeInit${contractVersion}`,
-      [],
-      create2Salt,
-      ethTxOptions
-    );
-
-    if (this.verbose) {
-      console.log(`CONTRACTS_DIAMOND_UPGRADE_INIT_ADDR=${contractAddress}`);
-    }
-
-    this.addresses.StateTransition.DiamondUpgradeInit = contractAddress;
-  }
-
-=======
->>>>>>> f29f2b72
   public async deployDefaultUpgrade(create2Salt: string, ethTxOptions: ethers.providers.TransactionRequest) {
     ethTxOptions.gasLimit ??= 10_000_000;
     const contractAddress = await this.deployViaCreate2("DefaultUpgrade", [], create2Salt, ethTxOptions);
