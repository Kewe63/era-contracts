import * as hardhat from "hardhat";
import "@nomiclabs/hardhat-ethers";

import type { BigNumberish, providers, Signer, Wallet } from "ethers";
import { ethers } from "ethers";
<<<<<<< HEAD
import { hexlify, Interface } from "ethers/lib/utils";
=======
import { Interface, hexlify } from "ethers/lib/utils";
import { diamondCut, getCurrentFacetCutsForAdd } from "./diamondCut";
import { IZkSyncFactory } from "../typechain/IZkSyncFactory";
import { L1ERC20BridgeFactory } from "../typechain/L1ERC20BridgeFactory";
import { L1WethBridgeFactory } from "../typechain/L1WethBridgeFactory";
import { ValidatorTimelockFactory } from "../typechain/ValidatorTimelockFactory";
import { SingletonFactoryFactory } from "../typechain/SingletonFactoryFactory";
import { ITransparentUpgradeableProxyFactory } from "../typechain/ITransparentUpgradeableProxyFactory";
import type { DeployedAddresses } from "../scripts/utils";
>>>>>>> ac793e5b
import {
  ADDRESS_ONE,
  deployedAddressesFromEnv,
  getAddressFromEnv,
  getHashFromEnv,
  getNumberFromEnv,
  getTokens,
<<<<<<< HEAD
  readBatchBootloaderBytecode,
  readSystemContractsBytecode,
=======
  deployedAddressesFromEnv,
  SYSTEM_CONFIG,
>>>>>>> ac793e5b
} from "../scripts/utils";
import { IBridgehubFactory } from "../typechain/IBridgehubFactory";
import { IStateTransitionManagerFactory } from "../typechain/IStateTransitionManagerFactory";
import { IZkSyncStateTransitionFactory } from "../typechain/IZkSyncStateTransitionFactory";
import { L1ERC20BridgeFactory } from "../typechain/L1ERC20BridgeFactory";
import { L1WethBridgeFactory } from "../typechain/L1WethBridgeFactory";
import { SingletonFactoryFactory } from "../typechain/SingletonFactoryFactory";
import { TransparentUpgradeableProxyFactory } from "../typechain/TransparentUpgradeableProxyFactory";
import { ValidatorTimelockFactory } from "../typechain/ValidatorTimelockFactory";
import type { FacetCut } from "./diamondCut";
import { diamondCut, getCurrentFacetCutsForAdd } from "./diamondCut";

import { hashL2Bytecode } from "./utils";

import { ERC20Factory } from "../typechain";
import { IGovernanceFactory } from "../typechain/IGovernanceFactory";
<<<<<<< HEAD
import { deployViaCreate2 } from "./deploy-utils";
=======
import { PubdataPricingMode } from "../test/unit_tests/utils";
>>>>>>> ac793e5b

let L2_BOOTLOADER_BYTECODE_HASH: string;
let L2_DEFAULT_ACCOUNT_BYTECODE_HASH: string;
export const EraLegacyChainId = 324;
export const EraLegacyDiamondProxyAddress = "0x32400084C286CF3E17e7B677ea9583e60a000324";

<<<<<<< HEAD
export interface DeployedAddresses {
  Bridgehub: {
    BridgehubProxy: string;
    BridgehubImplementation: string;
  };
  StateTransition: {
    StateTransitionProxy: string;
    StateTransitionImplementation: string;
    Verifier: string;
    AdminFacet: string;
    MailboxFacet: string;
    ExecutorFacet: string;
    GettersFacet: string;
    DiamondInit: string;
    GenesisUpgrade: string;
    DiamondUpgradeInit: string;
    DefaultUpgrade: string;
    DiamondProxy: string;
  };
  Bridges: {
    ERC20BridgeImplementation: string;
    ERC20BridgeProxy: string;
    WethBridgeImplementation: string;
    WethBridgeProxy: string;
    BaseTokenBridge: string;
  };
  BaseToken: string;
  TransparentProxyAdmin: string;
  Governance: string;
  ValidatorTimeLock: string;
  Create2Factory: string;
}

=======
>>>>>>> ac793e5b
export interface DeployerConfig {
  deployWallet: Wallet;
  addresses?: DeployedAddresses;
  ownerAddress?: string;
  verbose?: boolean;
<<<<<<< HEAD
  bootloaderBytecodeHash?: string;
  defaultAccountBytecodeHash?: string;
=======
>>>>>>> ac793e5b
}

export class Deployer {
  public addresses: DeployedAddresses;
  private deployWallet: Wallet;
  public verbose: boolean;
  public chainId: number;
  private ownerAddress: string;

  constructor(config: DeployerConfig) {
    this.deployWallet = config.deployWallet;
    this.verbose = config.verbose != null ? config.verbose : false;
    this.addresses = config.addresses ? config.addresses : deployedAddressesFromEnv();
    L2_BOOTLOADER_BYTECODE_HASH = config.bootloaderBytecodeHash
      ? config.bootloaderBytecodeHash
      : hexlify(hashL2Bytecode(readBatchBootloaderBytecode()));
    L2_DEFAULT_ACCOUNT_BYTECODE_HASH = config.defaultAccountBytecodeHash
      ? config.defaultAccountBytecodeHash
      : hexlify(hashL2Bytecode(readSystemContractsBytecode("DefaultAccount")));
    this.ownerAddress = config.ownerAddress != null ? config.ownerAddress : this.deployWallet.address;
  }

  public async initialZkSyncStateTransitionDiamondCut(extraFacets?: FacetCut[]) {
    let facetCuts: FacetCut[] = Object.values(
      await getCurrentFacetCutsForAdd(
        this.addresses.StateTransition.AdminFacet,
        this.addresses.StateTransition.GettersFacet,
        this.addresses.StateTransition.MailboxFacet,
        this.addresses.StateTransition.ExecutorFacet
      )
    );
    facetCuts = facetCuts.concat(extraFacets ?? []);

    const verifierParams =
      process.env["CONTRACTS_PROVER_AT_GENESIS"] == "fri"
        ? {
            recursionNodeLevelVkHash: getHashFromEnv("CONTRACTS_FRI_RECURSION_NODE_LEVEL_VK_HASH"),
            recursionLeafLevelVkHash: getHashFromEnv("CONTRACTS_FRI_RECURSION_LEAF_LEVEL_VK_HASH"),
            recursionCircuitsSetVksHash: "0x0000000000000000000000000000000000000000000000000000000000000000",
          }
        : {
            recursionNodeLevelVkHash: getHashFromEnv("CONTRACTS_RECURSION_NODE_LEVEL_VK_HASH"),
            recursionLeafLevelVkHash: getHashFromEnv("CONTRACTS_RECURSION_LEAF_LEVEL_VK_HASH"),
            recursionCircuitsSetVksHash: getHashFromEnv("CONTRACTS_RECURSION_CIRCUITS_SET_VKS_HASH"),
          };
    const priorityTxMaxGasLimit = getNumberFromEnv("CONTRACTS_PRIORITY_TX_MAX_GAS_LIMIT");
    const DiamondInit = new Interface(hardhat.artifacts.readArtifactSync("DiamondInit").abi);

    const feeParams = {
      pubdataPricingMode: PubdataPricingMode.Rollup,
      batchOverheadL1Gas: SYSTEM_CONFIG.priorityTxBatchOverheadL1Gas,
      maxPubdataPerBatch: SYSTEM_CONFIG.priorityTxPubdataPerBatch,
      priorityTxMaxPubdata: SYSTEM_CONFIG.priorityTxMaxPubdata,
      maxL2GasPerBatch: SYSTEM_CONFIG.priorityTxMaxGasPerBatch,
      minimalL2GasPrice: SYSTEM_CONFIG.priorityTxMinimalGasPrice,
    };

    const diamondInitCalldata = DiamondInit.encodeFunctionData("initialize", [
      // these first 7 values are set in the contract
      {
        chainId: "0x0000000000000000000000000000000000000000000000000000000000000001",
        bridgehub: "0x0000000000000000000000000000000000001234",
        stateTransitionManager: "0x0000000000000000000000000000000000002234",
        protocolVersion: "0x0000000000000000000000000000000000002234",
        governor: "0x0000000000000000000000000000000000003234",
        admin: "0x0000000000000000000000000000000000004234",
        baseToken: "0x0000000000000000000000000000000000004234",
        baseTokenBridge: "0x0000000000000000000000000000000000004234",
        storedBatchZero: "0x0000000000000000000000000000000000000000000000000000000000005432",
        verifier: this.addresses.StateTransition.Verifier,
        verifierParams,
        l2BootloaderBytecodeHash: L2_BOOTLOADER_BYTECODE_HASH,
        l2DefaultAccountBytecodeHash: L2_DEFAULT_ACCOUNT_BYTECODE_HASH,
        priorityTxMaxGasLimit,
<<<<<<< HEAD
=======
        initialProtocolVersion,
        feeParams,
>>>>>>> ac793e5b
      },
    ]);

    return diamondCut(
      facetCuts,
      this.addresses.StateTransition.DiamondInit,
      "0x" + diamondInitCalldata.slice(2 + 292 * 2)
    );
  }

  public async deployCreate2Factory(ethTxOptions?: ethers.providers.TransactionRequest) {
    if (this.verbose) {
      console.log("Deploying Create2 factory");
    }

    const contractFactory = await hardhat.ethers.getContractFactory("SingletonFactory", {
      signer: this.deployWallet,
    });

    const create2Factory = await contractFactory.deploy(...[ethTxOptions]);
    const rec = await create2Factory.deployTransaction.wait();

    if (this.verbose) {
      console.log(`CONTRACTS_CREATE2_FACTORY_ADDR=${create2Factory.address}`);
      console.log(`Create2 factory deployed, gasUsed: ${rec.gasUsed.toString()}`);
    }

    this.addresses.Create2Factory = create2Factory.address;
  }

  private async deployViaCreate2(
    contractName: string,
    // eslint-disable-next-line @typescript-eslint/no-explicit-any
    args: any[],
    create2Salt: string,
    ethTxOptions: ethers.providers.TransactionRequest,
    // eslint-disable-next-line @typescript-eslint/no-explicit-any
    libraries?: any
  ) {
    const result = await deployViaCreate2(
      this.deployWallet,
      contractName,
      args,
      create2Salt,
      ethTxOptions,
      this.addresses.Create2Factory,
      this.verbose,
      libraries
    );
    return result[0];
  }

  public async deployGovernance(create2Salt: string, ethTxOptions: ethers.providers.TransactionRequest) {
    ethTxOptions.gasLimit ??= 10_000_000;
    const contractAddress = await this.deployViaCreate2(
      "Governance",
      // TODO: load parameters from config
      [this.ownerAddress, ethers.constants.AddressZero, 0],
      create2Salt,
      ethTxOptions
    );

    if (this.verbose) {
      console.log(`CONTRACTS_GOVERNANCE_ADDR=${contractAddress}`);
    }

    this.addresses.Governance = contractAddress;
  }

  public async deployBridgehubImplementation(create2Salt: string, ethTxOptions: ethers.providers.TransactionRequest) {
    ethTxOptions.gasLimit ??= 10_000_000;
    const contractAddress = await this.deployViaCreate2("Bridgehub", [], create2Salt, ethTxOptions);

    if (this.verbose) {
      console.log(`CONTRACTS_BRIDGEHUB_IMPL_ADDR=${contractAddress}`);
    }

    this.addresses.Bridgehub.BridgehubImplementation = contractAddress;
  }

  public async deployTransparentProxyAdmin(create2Salt: string, ethTxOptions: ethers.providers.TransactionRequest) {
    ethTxOptions.gasLimit ??= 10_000_000;
    const contractAddress = await this.deployViaCreate2("ProxyAdmin", [], create2Salt, ethTxOptions);

    if (this.verbose) {
      console.log(`CONTRACTS_TRANSPARENT_PROXY_ADMIN_ADDR=${contractAddress}`);
    }

    this.addresses.TransparentProxyAdmin = contractAddress;
  }

  public async deployBridgehubProxy(create2Salt: string, ethTxOptions: ethers.providers.TransactionRequest) {
    ethTxOptions.gasLimit ??= 10_000_000;

    const bridgehub = new Interface(hardhat.artifacts.readArtifactSync("Bridgehub").abi);

    const initCalldata = bridgehub.encodeFunctionData("initialize", [this.ownerAddress]);

    const contractAddress = await this.deployViaCreate2(
      "TransparentUpgradeableProxy",
      [this.addresses.Bridgehub.BridgehubImplementation, this.addresses.TransparentProxyAdmin, initCalldata],
      create2Salt,
      ethTxOptions
    );

    if (this.verbose) {
      console.log(`CONTRACTS_BRIDGEHUB_PROXY_ADDR=${contractAddress}`);
    }

    this.addresses.Bridgehub.BridgehubProxy = contractAddress;
  }

  public async deployStateTransitionImplementation(
    create2Salt: string,
    ethTxOptions: ethers.providers.TransactionRequest
  ) {
    ethTxOptions.gasLimit ??= 10_000_000;
    const contractAddress = await this.deployViaCreate2(
      "StateTransitionManager",
      [this.addresses.Bridgehub.BridgehubProxy],
      create2Salt,
      ethTxOptions
    );

    if (this.verbose) {
      console.log(`CONTRACTS_STATE_TRANSITION_IMPL_ADDR=${contractAddress}`);
    }

    this.addresses.StateTransition.StateTransitionImplementation = contractAddress;
  }

  public async deployStateTransitionProxy(
    create2Salt: string,
    ethTxOptions: ethers.providers.TransactionRequest,
    extraFacets?: FacetCut[]
  ) {
    ethTxOptions.gasLimit ??= 10_000_000;
    const genesisBatchHash = getHashFromEnv("CONTRACTS_GENESIS_ROOT"); // TODO: confusing name
    const genesisRollupLeafIndex = getNumberFromEnv("CONTRACTS_GENESIS_ROLLUP_LEAF_INDEX");
    const genesisBatchCommitment = getHashFromEnv("CONTRACTS_GENESIS_BATCH_COMMITMENT");
    const diamondCut = await this.initialZkSyncStateTransitionDiamondCut(extraFacets);
    const protocolVersion = getNumberFromEnv("CONTRACTS_LATEST_PROTOCOL_VERSION");

    const stateTransition = new Interface(hardhat.artifacts.readArtifactSync("StateTransitionManager").abi);

    const initCalldata = stateTransition.encodeFunctionData("initialize", [
      {
        governor: this.ownerAddress,
        genesisUpgrade: this.addresses.StateTransition.GenesisUpgrade,
        genesisBatchHash,
        genesisIndexRepeatedStorageChanges: genesisRollupLeafIndex,
        genesisBatchCommitment,
        diamondCut,
        protocolVersion,
      },
    ]);

    const contractAddress = await this.deployViaCreate2(
      "TransparentUpgradeableProxy",
      [
        this.addresses.StateTransition.StateTransitionImplementation,
        this.addresses.TransparentProxyAdmin,
        initCalldata,
      ],
      create2Salt,
      ethTxOptions
    );

    if (this.verbose) {
      console.log(`CONTRACTS_STATE_TRANSITION_PROXY_ADDR=${contractAddress}`);
    }

    this.addresses.StateTransition.StateTransitionProxy = contractAddress;
  }

  public async deployAdminFacet(create2Salt: string, ethTxOptions: ethers.providers.TransactionRequest) {
    ethTxOptions.gasLimit ??= 10_000_000;
    const contractAddress = await this.deployViaCreate2("AdminFacet", [], create2Salt, ethTxOptions);

    if (this.verbose) {
      console.log(`CONTRACTS_ADMIN_FACET_ADDR=${contractAddress}`);
    }

    this.addresses.StateTransition.AdminFacet = contractAddress;
  }

  public async deployMailboxFacet(create2Salt: string, ethTxOptions: ethers.providers.TransactionRequest) {
    ethTxOptions.gasLimit ??= 10_000_000;
    const contractAddress = await this.deployViaCreate2("MailboxFacet", [], create2Salt, ethTxOptions);

    if (this.verbose) {
      console.log(`CONTRACTS_MAILBOX_FACET_ADDR=${contractAddress}`);
    }

    this.addresses.StateTransition.MailboxFacet = contractAddress;
  }

  public async deployExecutorFacet(create2Salt: string, ethTxOptions: ethers.providers.TransactionRequest) {
    ethTxOptions.gasLimit ??= 10_000_000;
    const contractAddress = await this.deployViaCreate2("ExecutorFacet", [], create2Salt, ethTxOptions);

    if (this.verbose) {
      console.log(`CONTRACTS_EXECUTOR_FACET_ADDR=${contractAddress}`);
    }

    this.addresses.StateTransition.ExecutorFacet = contractAddress;
  }

  public async deployGettersFacet(create2Salt: string, ethTxOptions: ethers.providers.TransactionRequest) {
    ethTxOptions.gasLimit ??= 10_000_000;
    const contractAddress = await this.deployViaCreate2("GettersFacet", [], create2Salt, ethTxOptions);

    if (this.verbose) {
      console.log(`CONTRACTS_GETTERS_FACET_ADDR=${contractAddress}`);
    }

    this.addresses.StateTransition.GettersFacet = contractAddress;
  }

  public async deployVerifier(create2Salt: string, ethTxOptions: ethers.providers.TransactionRequest) {
    ethTxOptions.gasLimit ??= 10_000_000;
    const contractAddress = await this.deployViaCreate2("Verifier", [], create2Salt, ethTxOptions);

    if (this.verbose) {
      console.log(`CONTRACTS_VERIFIER_ADDR=${contractAddress}`);
    }

    this.addresses.StateTransition.Verifier = contractAddress;
  }

  public async deployERC20BridgeImplementation(create2Salt: string, ethTxOptions: ethers.providers.TransactionRequest) {
    ethTxOptions.gasLimit ??= 10_000_000;
    const contractAddress = await this.deployViaCreate2(
      "L1ERC20Bridge",
      [this.addresses.Bridgehub.BridgehubProxy],
      create2Salt,
      ethTxOptions
    );

    if (this.verbose) {
      console.log(`CONTRACTS_L1_ERC20_BRIDGE_IMPL_ADDR=${contractAddress}`);
    }

    this.addresses.Bridges.ERC20BridgeImplementation = contractAddress;
  }

  public async deployERC20BridgeProxy(create2Salt: string, ethTxOptions: ethers.providers.TransactionRequest) {
    ethTxOptions.gasLimit ??= 10_000_000;
    const contractAddress = await this.deployViaCreate2(
      "TransparentUpgradeableProxy",
      [this.addresses.Bridges.ERC20BridgeImplementation, this.addresses.TransparentProxyAdmin, "0x"],
      create2Salt,
      ethTxOptions
    );

    if (this.verbose) {
      console.log(`CONTRACTS_L1_ERC20_BRIDGE_PROXY_ADDR=${contractAddress}`);
    }

    this.addresses.Bridges.ERC20BridgeProxy = contractAddress;
  }

  public async registerERC20Bridge(ethTxOptions: ethers.providers.TransactionRequest) {
    ethTxOptions.gasLimit ??= 10_000_000;
    const bridgehub = this.bridgehubContract(this.deployWallet);

    const tx = await bridgehub.newTokenBridge(this.addresses.Bridges.ERC20BridgeProxy);

    const receipt = await tx.wait();
    if (this.verbose) {
      console.log(`ERC20 bridge was registered, gas used: ${receipt.gasUsed.toString()}`);
    }
  }

  public async deployWethToken(create2Salt: string, ethTxOptions: ethers.providers.TransactionRequest) {
    ethTxOptions.gasLimit ??= 10_000_000;
    const contractAddress = await this.deployViaCreate2("WETH9", [], create2Salt, ethTxOptions);

    if (this.verbose) {
      console.log(`CONTRACTS_L1_WETH_TOKEN_ADDR=${contractAddress}`);
    }
  }

  public async deployWethBridgeImplementation(create2Salt: string, ethTxOptions: ethers.providers.TransactionRequest) {
    const tokens = getTokens(process.env.CHAIN_ETH_NETWORK || "localhost");
    const l1WethToken = tokens.find((token: { symbol: string }) => token.symbol == "WETH")!.address;
    ethTxOptions.gasLimit ??= 10_000_000;
    const contractAddress = await this.deployViaCreate2(
      "L1WethBridge",
      [l1WethToken, this.addresses.Bridgehub.BridgehubProxy],
      create2Salt,
      ethTxOptions
    );

    if (this.verbose) {
      console.log(`CONTRACTS_L1_WETH_BRIDGE_IMPL_ADDR=${contractAddress}`);
    }

    this.addresses.Bridges.WethBridgeImplementation = contractAddress;
  }

  public async deployWethBridgeProxy(create2Salt: string, ethTxOptions: ethers.providers.TransactionRequest) {
    ethTxOptions.gasLimit ??= 10_000_000;
    const contractAddress = await this.deployViaCreate2(
      "TransparentUpgradeableProxy",
      [this.addresses.Bridges.WethBridgeImplementation, this.addresses.TransparentProxyAdmin, "0x"],
      create2Salt,
      ethTxOptions
    );

    if (this.verbose) {
      console.log(`CONTRACTS_L1_WETH_BRIDGE_PROXY_ADDR=${contractAddress}`);
    }

    this.addresses.Bridges.WethBridgeProxy = contractAddress;
  }

  public async registerWETHBridge(ethTxOptions: ethers.providers.TransactionRequest) {
    ethTxOptions.gasLimit ??= 10_000_000;
    const bridgehub = this.bridgehubContract(this.deployWallet);

    const tx = await bridgehub.newTokenBridge(this.addresses.Bridges.WethBridgeProxy);
    const receipt = await tx.wait();

    /// registering ETH as a valid token, with address 1.
    const tx2 = await bridgehub.newToken(ADDRESS_ONE);
    const receipt2 = await tx2.wait();

    const tx3 = await bridgehub.setWethBridge(this.addresses.Bridges.WethBridgeProxy);
    await tx3.wait();
    if (this.verbose) {
      console.log(
        `WETH bridge was registered, gas used: ${receipt.gasUsed.toString()} and ${receipt2.gasUsed.toString()}`
      );
    }
  }

  public async deployStateTransitionDiamondInit(
    create2Salt: string,
    ethTxOptions: ethers.providers.TransactionRequest
  ) {
    ethTxOptions.gasLimit ??= 10_000_000;
    const contractAddress = await this.deployViaCreate2("DiamondInit", [], create2Salt, ethTxOptions);

    if (this.verbose) {
      console.log(`CONTRACTS_DIAMOND_INIT_ADDR=${contractAddress}`);
    }

    this.addresses.StateTransition.DiamondInit = contractAddress;
  }

  public async deployDiamondUpgradeInit(
    create2Salt: string,
    contractVersion: number,
    ethTxOptions: ethers.providers.TransactionRequest
  ) {
    ethTxOptions.gasLimit ??= 10_000_000;
    const contractAddress = await this.deployViaCreate2(
      `DiamondUpgradeInit${contractVersion}`,
      [],
      create2Salt,
      ethTxOptions
    );

    if (this.verbose) {
      console.log(`CONTRACTS_DIAMOND_UPGRADE_INIT_ADDR=${contractAddress}`);
    }

    this.addresses.StateTransition.DiamondUpgradeInit = contractAddress;
  }

  public async deployDefaultUpgrade(create2Salt: string, ethTxOptions: ethers.providers.TransactionRequest) {
    ethTxOptions.gasLimit ??= 10_000_000;
    const contractAddress = await this.deployViaCreate2("DefaultUpgrade", [], create2Salt, ethTxOptions);

    if (this.verbose) {
      console.log(`CONTRACTS_DEFAULT_UPGRADE_ADDR=${contractAddress}`);
    }

    this.addresses.StateTransition.DefaultUpgrade = contractAddress;
  }

  public async deployGenesisUpgrade(create2Salt: string, ethTxOptions: ethers.providers.TransactionRequest) {
    ethTxOptions.gasLimit ??= 10_000_000;
    const contractAddress = await this.deployViaCreate2("GenesisUpgrade", [], create2Salt, ethTxOptions);

    if (this.verbose) {
      console.log(`CONTRACTS_GENESIS_UPGRADE_ADDR=${contractAddress}`);
    }

    this.addresses.StateTransition.GenesisUpgrade = contractAddress;
  }

  public async deployBridgehubContract(create2Salt: string, gasPrice?: BigNumberish, nonce?) {
    nonce = nonce ? parseInt(nonce) : await this.deployWallet.getTransactionCount();

    await this.deployBridgehubImplementation(create2Salt, { gasPrice, nonce });
    await this.deployBridgehubProxy(create2Salt, { gasPrice });
  }

  public async deployStateTransitionContract(
    create2Salt: string,
    extraFacets?: FacetCut[],
    gasPrice?: BigNumberish,
    nonce?
  ) {
    nonce = nonce ? parseInt(nonce) : await this.deployWallet.getTransactionCount();

    await this.deployStateTransitionDiamondFacets(create2Salt, gasPrice, nonce);
    await this.deployStateTransitionImplementation(create2Salt, { gasPrice });
    await this.deployStateTransitionProxy(create2Salt, { gasPrice }, extraFacets);
    await this.registerStateTransition();
  }

  public async deployStateTransitionDiamondFacets(create2Salt: string, gasPrice?: BigNumberish, nonce?) {
    nonce = nonce ? parseInt(nonce) : await this.deployWallet.getTransactionCount();

    await this.deployExecutorFacet(create2Salt, { gasPrice, nonce: nonce });
    await this.deployAdminFacet(create2Salt, { gasPrice, nonce: nonce + 1 });
    await this.deployMailboxFacet(create2Salt, { gasPrice, nonce: nonce + 2 });
    await this.deployGettersFacet(create2Salt, { gasPrice, nonce: nonce + 3 });
    await this.deployVerifier(create2Salt, { gasPrice, nonce: nonce + 4 });
    await this.deployStateTransitionDiamondInit(create2Salt, { gasPrice, nonce: nonce + 5 });
  }

  public async registerStateTransition() {
    const bridgehub = this.bridgehubContract(this.deployWallet);

    const tx = await bridgehub.newStateTransitionManager(this.addresses.StateTransition.StateTransitionProxy);

    const receipt = await tx.wait();
    if (this.verbose) {
      console.log(`StateTransition System registered, gas used: ${receipt.gasUsed.toString()}`);
    }
  }

  public async registerHyperchain(
    baseTokenAddress: string,
    create2Salt: string,
    extraFacets?: FacetCut[],
    gasPrice?: BigNumberish,
    nonce?
  ) {
    const gasLimit = 10_000_000;

    nonce = nonce ? parseInt(nonce) : await this.deployWallet.getTransactionCount();

    const bridgehub = this.bridgehubContract(this.deployWallet);
    const stateTransitionManager = this.stateTransitionManagerContract(this.deployWallet);

    // const inputChainId = getNumberFromEnv("CHAIN_ETH_ZKSYNC_NETWORK_ID");
    const inputChainId = 0;
    const governor = this.ownerAddress;
    const diamondCutData = await this.initialZkSyncStateTransitionDiamondCut(extraFacets);
    const initialDiamondCut = new ethers.utils.AbiCoder().encode(
      [
        "tuple(tuple(address facet, uint8 action, bool isFreezable, bytes4[] selectors)[] facetCuts, address initAddress, bytes initCalldata)",
      ],
      [diamondCutData]
    );

    const tx = await bridgehub.newChain(
      inputChainId,
      this.addresses.StateTransition.StateTransitionProxy,
      baseTokenAddress,
      baseTokenAddress == ADDRESS_ONE
        ? this.addresses.Bridges.WethBridgeProxy
        : this.addresses.Bridges.ERC20BridgeProxy,
      Date.now(),
      governor,
      initialDiamondCut,
      {
        gasPrice,
        nonce,
        gasLimit,
      }
    );
    const receipt = await tx.wait();
    const chainId = receipt.logs.find((log) => log.topics[0] == bridgehub.interface.getEventTopic("NewChain"))
      .topics[1];

    nonce++;

    const diamondProxyAddress =
      "0x" +
      receipt.logs
        .find((log) => log.topics[0] == stateTransitionManager.interface.getEventTopic("StateTransitionNewChain"))
        .topics[2].slice(26);

    this.addresses.StateTransition.DiamondProxy = diamondProxyAddress;
    this.addresses.BaseToken = baseTokenAddress;
    this.addresses.Bridges.BaseTokenBridge =
      baseTokenAddress == ADDRESS_ONE
        ? this.addresses.Bridges.WethBridgeProxy
        : this.addresses.Bridges.ERC20BridgeProxy;
    if (this.verbose) {
      console.log(`Hyperchain registered, gas used: ${receipt.gasUsed.toString()} and ${receipt.gasUsed.toString()}`);
      console.log(`Hyperchain registration tx hash: ${receipt.transactionHash}`);

      console.log(`CHAIN_ETH_ZKSYNC_NETWORK_ID=${parseInt(chainId, 16)}`);
      console.log(`CONTRACTS_DIAMOND_PROXY_ADDR=${diamondProxyAddress}`);
      console.log(`CONTRACTS_BASE_TOKEN_ADDR=${baseTokenAddress}`);
      console.log(
        `CONTRACTS_BASE_TOKEN_BRIDGE_ADDR=${
          baseTokenAddress == ADDRESS_ONE
            ? this.addresses.Bridges.WethBridgeProxy
            : this.addresses.Bridges.ERC20BridgeProxy
        }`
      );
    }
    this.chainId = parseInt(chainId, 16);
  }

  public async registerToken(tokenAddress: string) {
    const bridgehub = this.bridgehubContract(this.deployWallet);

    const tx = await bridgehub.newToken(tokenAddress);

    const receipt = await tx.wait();
    if (this.verbose) {
      console.log(`Token ${tokenAddress} was registered, gas used: ${receipt.gasUsed.toString()}`);
    }
  }

  public async deployBridgeContracts(create2Salt: string, gasPrice?: BigNumberish, nonce?) {
    nonce = nonce ? parseInt(nonce) : await this.deployWallet.getTransactionCount();

    await this.deployERC20BridgeImplementation(create2Salt, { gasPrice, nonce: nonce });
    await this.deployERC20BridgeProxy(create2Salt, { gasPrice, nonce: nonce + 1 });
    await this.registerERC20Bridge({ gasPrice, nonce: nonce + 2 });
  }

  public async deployWethBridgeContracts(create2Salt: string, gasPrice?: BigNumberish, nonce?) {
    nonce = nonce ? parseInt(nonce) : await this.deployWallet.getTransactionCount();

    await this.deployWethBridgeImplementation(create2Salt, { gasPrice, nonce: nonce++ });
    await this.deployWethBridgeProxy(create2Salt, { gasPrice, nonce: nonce++ });
    await this.registerWETHBridge({ gasPrice, nonce: nonce++ });
  }

  public async deployValidatorTimelock(create2Salt: string, ethTxOptions: ethers.providers.TransactionRequest) {
    ethTxOptions.gasLimit ??= 10_000_000;
    const executionDelay = getNumberFromEnv("CONTRACTS_VALIDATOR_TIMELOCK_EXECUTION_DELAY");
    const validatorAddress = getAddressFromEnv("ETH_SENDER_SENDER_OPERATOR_COMMIT_ETH_ADDR");
    const contractAddress = await this.deployViaCreate2(
      "ValidatorTimelock",
      [this.ownerAddress, this.addresses.StateTransition.DiamondProxy, executionDelay, validatorAddress],
      create2Salt,
      ethTxOptions
    );

    if (this.verbose) {
      console.log(`CONTRACTS_VALIDATOR_TIMELOCK_ADDR=${contractAddress}`);
    }

    this.addresses.ValidatorTimeLock = contractAddress;
  }

  public async deployMulticall3(create2Salt: string, ethTxOptions: ethers.providers.TransactionRequest) {
    ethTxOptions.gasLimit ??= 10_000_000;
    const contractAddress = await this.deployViaCreate2("Multicall3", [], create2Salt, ethTxOptions);

    if (this.verbose) {
      console.log(`CONTRACTS_L1_MULTICALL3_ADDR=${contractAddress}`);
    }
  }

  public transparentUpgradableProxyContract(address, signerOrProvider: Signer | providers.Provider) {
    return ITransparentUpgradeableProxyFactory.connect(address, signerOrProvider);
  }

  public create2FactoryContract(signerOrProvider: Signer | providers.Provider) {
    return SingletonFactoryFactory.connect(this.addresses.Create2Factory, signerOrProvider);
  }

  public bridgehubContract(signerOrProvider: Signer | providers.Provider) {
    return IBridgehubFactory.connect(this.addresses.Bridgehub.BridgehubProxy, signerOrProvider);
  }

  public stateTransitionManagerContract(signerOrProvider: Signer | providers.Provider) {
    return IStateTransitionManagerFactory.connect(
      this.addresses.StateTransition.StateTransitionProxy,
      signerOrProvider
    );
  }

  public stateTransitionContract(signerOrProvider: Signer | providers.Provider) {
    return IZkSyncStateTransitionFactory.connect(this.addresses.StateTransition.DiamondProxy, signerOrProvider);
  }

  public governanceContract(signerOrProvider: Signer | providers.Provider) {
    return IGovernanceFactory.connect(this.addresses.Governance, signerOrProvider);
  }

  public validatorTimelock(signerOrProvider: Signer | providers.Provider) {
    return ValidatorTimelockFactory.connect(this.addresses.ValidatorTimeLock, signerOrProvider);
  }

  public defaultERC20Bridge(signerOrProvider: Signer | providers.Provider) {
    return L1ERC20BridgeFactory.connect(this.addresses.Bridges.ERC20BridgeProxy, signerOrProvider);
  }

  public defaultWethBridge(signerOrProvider: Signer | providers.Provider) {
    return L1WethBridgeFactory.connect(this.addresses.Bridges.WethBridgeProxy, signerOrProvider);
  }

  public baseTokenContract(signerOrProvider: Signer | providers.Provider) {
    return ERC20Factory.connect(this.addresses.BaseToken, signerOrProvider);
  }
}<|MERGE_RESOLUTION|>--- conflicted
+++ resolved
@@ -1,21 +1,10 @@
+import "@nomiclabs/hardhat-ethers";
 import * as hardhat from "hardhat";
-import "@nomiclabs/hardhat-ethers";
 
 import type { BigNumberish, providers, Signer, Wallet } from "ethers";
 import { ethers } from "ethers";
-<<<<<<< HEAD
 import { hexlify, Interface } from "ethers/lib/utils";
-=======
-import { Interface, hexlify } from "ethers/lib/utils";
-import { diamondCut, getCurrentFacetCutsForAdd } from "./diamondCut";
-import { IZkSyncFactory } from "../typechain/IZkSyncFactory";
-import { L1ERC20BridgeFactory } from "../typechain/L1ERC20BridgeFactory";
-import { L1WethBridgeFactory } from "../typechain/L1WethBridgeFactory";
-import { ValidatorTimelockFactory } from "../typechain/ValidatorTimelockFactory";
-import { SingletonFactoryFactory } from "../typechain/SingletonFactoryFactory";
-import { ITransparentUpgradeableProxyFactory } from "../typechain/ITransparentUpgradeableProxyFactory";
 import type { DeployedAddresses } from "../scripts/utils";
->>>>>>> ac793e5b
 import {
   ADDRESS_ONE,
   deployedAddressesFromEnv,
@@ -23,86 +12,40 @@
   getHashFromEnv,
   getNumberFromEnv,
   getTokens,
-<<<<<<< HEAD
   readBatchBootloaderBytecode,
   readSystemContractsBytecode,
-=======
-  deployedAddressesFromEnv,
   SYSTEM_CONFIG,
->>>>>>> ac793e5b
 } from "../scripts/utils";
+import { PubdataPricingMode } from "../test/unit_tests/utils";
 import { IBridgehubFactory } from "../typechain/IBridgehubFactory";
+import { IGovernanceFactory } from "../typechain/IGovernanceFactory";
 import { IStateTransitionManagerFactory } from "../typechain/IStateTransitionManagerFactory";
+import { ITransparentUpgradeableProxyFactory } from "../typechain/ITransparentUpgradeableProxyFactory";
 import { IZkSyncStateTransitionFactory } from "../typechain/IZkSyncStateTransitionFactory";
 import { L1ERC20BridgeFactory } from "../typechain/L1ERC20BridgeFactory";
 import { L1WethBridgeFactory } from "../typechain/L1WethBridgeFactory";
 import { SingletonFactoryFactory } from "../typechain/SingletonFactoryFactory";
-import { TransparentUpgradeableProxyFactory } from "../typechain/TransparentUpgradeableProxyFactory";
 import { ValidatorTimelockFactory } from "../typechain/ValidatorTimelockFactory";
+import { deployViaCreate2 } from "./deploy-utils";
 import type { FacetCut } from "./diamondCut";
 import { diamondCut, getCurrentFacetCutsForAdd } from "./diamondCut";
 
 import { hashL2Bytecode } from "./utils";
 
 import { ERC20Factory } from "../typechain";
-import { IGovernanceFactory } from "../typechain/IGovernanceFactory";
-<<<<<<< HEAD
-import { deployViaCreate2 } from "./deploy-utils";
-=======
-import { PubdataPricingMode } from "../test/unit_tests/utils";
->>>>>>> ac793e5b
 
 let L2_BOOTLOADER_BYTECODE_HASH: string;
 let L2_DEFAULT_ACCOUNT_BYTECODE_HASH: string;
 export const EraLegacyChainId = 324;
 export const EraLegacyDiamondProxyAddress = "0x32400084C286CF3E17e7B677ea9583e60a000324";
 
-<<<<<<< HEAD
-export interface DeployedAddresses {
-  Bridgehub: {
-    BridgehubProxy: string;
-    BridgehubImplementation: string;
-  };
-  StateTransition: {
-    StateTransitionProxy: string;
-    StateTransitionImplementation: string;
-    Verifier: string;
-    AdminFacet: string;
-    MailboxFacet: string;
-    ExecutorFacet: string;
-    GettersFacet: string;
-    DiamondInit: string;
-    GenesisUpgrade: string;
-    DiamondUpgradeInit: string;
-    DefaultUpgrade: string;
-    DiamondProxy: string;
-  };
-  Bridges: {
-    ERC20BridgeImplementation: string;
-    ERC20BridgeProxy: string;
-    WethBridgeImplementation: string;
-    WethBridgeProxy: string;
-    BaseTokenBridge: string;
-  };
-  BaseToken: string;
-  TransparentProxyAdmin: string;
-  Governance: string;
-  ValidatorTimeLock: string;
-  Create2Factory: string;
-}
-
-=======
->>>>>>> ac793e5b
 export interface DeployerConfig {
   deployWallet: Wallet;
   addresses?: DeployedAddresses;
   ownerAddress?: string;
   verbose?: boolean;
-<<<<<<< HEAD
   bootloaderBytecodeHash?: string;
   defaultAccountBytecodeHash?: string;
-=======
->>>>>>> ac793e5b
 }
 
 export class Deployer {
@@ -177,11 +120,7 @@
         l2BootloaderBytecodeHash: L2_BOOTLOADER_BYTECODE_HASH,
         l2DefaultAccountBytecodeHash: L2_DEFAULT_ACCOUNT_BYTECODE_HASH,
         priorityTxMaxGasLimit,
-<<<<<<< HEAD
-=======
-        initialProtocolVersion,
         feeParams,
->>>>>>> ac793e5b
       },
     ]);
 
