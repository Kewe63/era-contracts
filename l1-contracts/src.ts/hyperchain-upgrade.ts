--- conflicted
+++ resolved
@@ -72,21 +72,14 @@
   if (deployer.verbose) {
     console.log("Upgrading L2 bridge");
   }
-<<<<<<< HEAD
   await upgradeL2Bridge(deployer); // mostly finished
 
-  if (deployer.verbose) {
-    console.log("Upgrading L1 ERC20 bridge");
-  }
-  await deployer.upgradeL1ERC20Bridge(true); // done
+  // if (deployer.verbose) {
+  //   console.log("Upgrading L1 ERC20 bridge");
+  // }
+  // await deployer.upgradeL1ERC20Bridge(true); // done
 
   // note, withdrawals will not work until this step, but deposits will
-=======
-  await upgradeL2Bridge(deployer);
-  // kl todo add both bridge address to L2Bridge, so that it can receive txs from both bridges
-  // kl todo: enable L1SharedBridge deposits if disabled.
-  // // note, withdrawals will not work until this step, but deposits will
->>>>>>> 8ec3cfaa
   if (deployer.verbose) {
     console.log("Migrating assets from L1 ERC20 bridge and ChainBalance");
   }
@@ -257,7 +250,6 @@
     deployer.deployWallet
   ); // we just need the interface, so wrong address
 
-<<<<<<< HEAD
   const l2ProxyCalldata = bridgeProxy.interface.encodeFunctionData("upgradeToAndCall", [
     l2BridgeImplementationAddress,
     l2BridgeCalldata,
@@ -286,8 +278,6 @@
   );
 }
 
-=======
->>>>>>> 8ec3cfaa
 async function migrateAssets(deployer: Deployer) {
   // migrate assets from L1 ERC20 bridge
   if (deployer.verbose) {
