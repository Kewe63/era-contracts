--- conflicted
+++ resolved
@@ -248,13 +248,6 @@
   const l2BridgeAbi = ["function initialize(address, address, bytes32, address)"];
   const l2BridgeContract = new ethers.Contract(ADDRESS_ONE, l2BridgeAbi, deployer.deployWallet);
   const l2Bridge = l2BridgeContract.interface; //L2_SHARED_BRIDGE_INTERFACE;
-<<<<<<< HEAD
-  // console.log("kl todo 1",  deployer.addresses.Bridges.SharedBridgeProxy,
-  // deployer.addresses.Bridges.ERC20BridgeProxy,
-  // hashL2Bytecode(BEACON_PROXY_BYTECODE),
-  // applyL1ToL2Alias(deployer.addresses.Governance),)
-=======
->>>>>>> accecc45
 
   const l2BridgeCalldata = l2Bridge.encodeFunctionData("initialize", [
     deployer.addresses.Bridges.SharedBridgeProxy,
@@ -278,19 +271,6 @@
     .bridgehubContract(deployer.deployWallet)
     .l2TransactionBaseCost(deployer.chainId, gasPrice, priorityTxMaxGasLimit, REQUIRED_L2_GAS_PRICE_PER_PUBDATA); //"1000000000000000000";
 
-<<<<<<< HEAD
-  // console.log("kl todo",
-  //   process.env.CONTRACTS_L2_ERC20_BRIDGE_ADDR,
-  //   0,
-  //   l2ProxyCalldata,
-  //   priorityTxMaxGasLimit,
-  //   REQUIRED_L2_GAS_PRICE_PER_PUBDATA,
-  //   factoryDeps,
-  //   deployer.deployWallet.address
-  // )
-
-=======
->>>>>>> accecc45
   const mailboxFacet = new Interface(hardhat.artifacts.readArtifactSync("MailboxFacet").abi);
   const mailboxCalldata = mailboxFacet.encodeFunctionData("requestL2Transaction", [
     process.env.CONTRACTS_L2_ERC20_BRIDGE_ADDR,
