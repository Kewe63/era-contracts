--- conflicted
+++ resolved
@@ -1,13 +1,9 @@
 pragma solidity 0.8.20;
 
 import {ExecutorFacet} from "../../zksync/facets/Executor.sol";
-<<<<<<< HEAD
 import {VerifierParams, PubdataPricingMode} from "../../zksync/Storage.sol";
-=======
-import {VerifierParams} from "../../zksync/Storage.sol";
 import {LogProcessingOutput} from "../../zksync/interfaces/IExecutor.sol";
 import {PubdataSource} from "../../zksync/interfaces/IExecutor.sol";
->>>>>>> d9baeb8e
 
 contract ExecutorProvingTest is ExecutorFacet {
     function getBatchProofPublicInput(
@@ -29,27 +25,10 @@
 
     function processL2Logs(
         CommitBatchInfo calldata _newBatch,
-<<<<<<< HEAD
-        bytes32 _expectedSystemContractUpgradeTxHash,
+        bytes32 _expectedSystemContractUpgradeTxHash
         PubdataPricingMode pubdataPricingMode
-    )
-        external
-        pure
-        returns (
-            uint256 numberOfLayer1Txs,
-            bytes32 chainedPriorityTxsHash,
-            bytes32 previousBatchHash,
-            bytes32 stateDiffHash,
-            bytes32 l2LogsTreeRoot,
-            uint256 packedBatchAndL2BlockTimestamp
-        )
-    {
+    ) external pure returns (LogProcessingOutput memory logOutput) {
         return _processL2Logs(_newBatch, _expectedSystemContractUpgradeTxHash, pubdataPricingMode);
-=======
-        bytes32 _expectedSystemContractUpgradeTxHash
-    ) external pure returns (LogProcessingOutput memory logOutput) {
-        return _processL2Logs(_newBatch, _expectedSystemContractUpgradeTxHash);
->>>>>>> d9baeb8e
     }
 
     /// Sets the DefaultAccount Hash and Bootloader Hash.
