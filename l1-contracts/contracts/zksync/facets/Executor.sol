--- conflicted
+++ resolved
@@ -51,23 +51,12 @@
             blobCommitments = _verifyBlobInformation(_newBatch.pubdataCommitments[1:], logOutput.blobHashes);
         } else if (pubdataSource == uint8(PubdataSource.Calldata)) {
             // In this scenario pubdataCommitments is actual pubdata consisting of l2 to l1 logs, l2 to l1 message, compressed smart contract bytecode, and compressed state diffs
-<<<<<<< HEAD
-            if (s.feeParams.pubdataPricingMode == PubdataPricingMode.Rollup) {
-                require(
-                    logOutput.pubdataHash ==
-                        keccak256(_newBatch.pubdataCommitments[1:_newBatch.pubdataCommitments.length - 32]),
-                    "wp"
-                );
-            }
-            blobHashes[0] = logOutput.blob1Hash;
-=======
             require(_newBatch.pubdataCommitments.length <= BLOB_SIZE_BYTES, "cz");
             require(
                 logOutput.pubdataHash ==
                     keccak256(_newBatch.pubdataCommitments[1:_newBatch.pubdataCommitments.length - 32]),
                 "wp"
             );
->>>>>>> a1a05513
             blobCommitments[0] = bytes32(
                 _newBatch.pubdataCommitments[_newBatch.pubdataCommitments.length - 32:_newBatch
                     .pubdataCommitments
