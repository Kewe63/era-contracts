--- conflicted
+++ resolved
@@ -42,14 +42,10 @@
     /// @dev The current protocolVersion
     uint256 public protocolVersion;
 
-<<<<<<< HEAD
+    /// @dev The timestamp when protocolVersion can be last used
+    mapping(uint256 _protocolVersion => uint256) public protocolVersionDeadline;
+
     /// @dev The validatorTimelock contract address, used to setChainId
-=======
-    /// @dev timestamp when protocolVersion can be last used
-    mapping(uint256 _protocolVersion => uint256) public protocolVersionDeadline;
-
-    /// @dev validatorTimelock contract address, used to setChainId
->>>>>>> 8ec3cfaa
     address public validatorTimelock;
 
     /// @dev The stored cutData for upgrade diamond cut. protocolVersion => cutHash
@@ -161,15 +157,11 @@
         uint256 _oldprotocolVersionDeadline,
         uint256 _newProtocolVersion
     ) external onlyOwner {
-<<<<<<< HEAD
         bytes32 newCutHash = keccak256(abi.encode(_cutData));
         upgradeCutHash[_oldProtocolVersion] = newCutHash;
         uint256 previousProtocolVersion = protocolVersion;
-=======
         protocolVersionDeadline[_oldProtocolVersion] = _oldprotocolVersionDeadline;
-        upgradeCutHash[_oldProtocolVersion] = keccak256(abi.encode(_cutData));
         protocolVersionDeadline[_newProtocolVersion] = type(uint256).max;
->>>>>>> 8ec3cfaa
         protocolVersion = _newProtocolVersion;
         emit NewProtocolVersion(previousProtocolVersion, _newProtocolVersion);
         emit NewUpgradeCutHash(_oldProtocolVersion, newCutHash);
@@ -371,14 +363,9 @@
         );
 
         diamondCut.initCalldata = initData;
-<<<<<<< HEAD
         // deploy hyperchainContract
+        // slither-disable-next-line reentrancy-no-eth
         DiamondProxy hyperchainContract = new DiamondProxy{salt: bytes32(0)}(block.chainid, diamondCut);
-=======
-        // deploy stateTransitionContract
-        // slither-disable-next-line reentrancy-no-eth
-        DiamondProxy stateTransitionContract = new DiamondProxy{salt: bytes32(0)}(block.chainid, diamondCut);
->>>>>>> 8ec3cfaa
 
         // save data
         address hyperchainAddress = address(hyperchainContract);
