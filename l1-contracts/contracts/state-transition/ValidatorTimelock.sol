--- conflicted
+++ resolved
@@ -52,12 +52,12 @@
     uint32 public executionDelay;
 
     /// @dev Era's chainID
-    uint256 immutable eraChainId;
+    uint256 immutable ERA_CHAIN_ID;
 
     constructor(address _initialOwner, uint32 _executionDelay, uint256 _eraChainId) {
         _transferOwnership(_initialOwner);
         executionDelay = _executionDelay;
-        eraChainId = _eraChainId;
+        ERA_CHAIN_ID = _eraChainId;
     }
 
     /// @notice Checks if the caller is the admin of the chain.
@@ -111,22 +111,8 @@
     function commitBatches(
         StoredBatchInfo calldata,
         CommitBatchInfo[] calldata _newBatchesData
-<<<<<<< HEAD
     ) external onlyValidator(ERA_CHAIN_ID) {
         _commitBatchesInner(ERA_CHAIN_ID, _newBatchesData);
-=======
-    ) external onlyValidator(eraChainId) {
-        unchecked {
-            // This contract is only a temporary solution, that hopefully will be disabled until 2106 year, so...
-            // It is safe to cast.
-            uint32 timestamp = uint32(block.timestamp);
-            for (uint256 i = 0; i < _newBatchesData.length; ++i) {
-                committedBatchTimestamp[eraChainId].set(_newBatchesData[i].batchNumber, timestamp);
-            }
-        }
-
-        _propagateToZkSyncStateTransition(eraChainId);
->>>>>>> 8ec3cfaa
     }
 
     /// @dev Records the timestamp for all provided committed batches and make
@@ -155,13 +141,8 @@
     /// @dev Make a call to the hyperchain diamond contract with the same calldata.
     /// Note: If the batch is reverted, it needs to be committed first before the execution.
     /// So it's safe to not override the committed batches.
-<<<<<<< HEAD
     function revertBatches(uint256) external onlyValidator(ERA_CHAIN_ID) {
         _propagateToZkSyncHyperchain(ERA_CHAIN_ID);
-=======
-    function revertBatches(uint256) external onlyValidator(eraChainId) {
-        _propagateToZkSyncStateTransition(eraChainId);
->>>>>>> 8ec3cfaa
     }
 
     /// @dev Make a call to the hyperchain diamond contract with the same calldata.
@@ -178,13 +159,8 @@
         StoredBatchInfo calldata,
         StoredBatchInfo[] calldata,
         ProofInput calldata
-<<<<<<< HEAD
     ) external onlyValidator(ERA_CHAIN_ID) {
         _propagateToZkSyncHyperchain(ERA_CHAIN_ID);
-=======
-    ) external onlyValidator(eraChainId) {
-        _propagateToZkSyncStateTransition(eraChainId);
->>>>>>> 8ec3cfaa
     }
 
     /// @dev Make a call to the hyperchain diamond contract with the same calldata.
@@ -201,26 +177,8 @@
 
     /// @dev Check that batches were committed at least X time ago and
     /// make a call to the hyperchain diamond contract with the same calldata.
-<<<<<<< HEAD
     function executeBatches(StoredBatchInfo[] calldata _newBatchesData) external onlyValidator(ERA_CHAIN_ID) {
         _executeBatchesInner(ERA_CHAIN_ID, _newBatchesData);
-=======
-    function executeBatches(StoredBatchInfo[] calldata _newBatchesData) external onlyValidator(eraChainId) {
-        uint256 delay = executionDelay; // uint32
-        unchecked {
-            for (uint256 i = 0; i < _newBatchesData.length; ++i) {
-                uint256 commitBatchTimestamp = committedBatchTimestamp[eraChainId].get(_newBatchesData[i].batchNumber);
-
-                // Note: if the `commitBatchTimestamp` is zero, that means either:
-                // * The batch was committed, but not through this contract.
-                // * The batch wasn't committed at all, so execution will fail in the zkSync contract.
-                // We allow executing such batches.
-
-                require(block.timestamp >= commitBatchTimestamp + delay, "5c"); // The delay is not passed
-            }
-        }
-        _propagateToZkSyncStateTransition(eraChainId);
->>>>>>> 8ec3cfaa
     }
 
     /// @dev Check that batches were committed at least X time ago and
