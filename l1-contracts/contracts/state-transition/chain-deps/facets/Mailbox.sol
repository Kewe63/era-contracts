--- conflicted
+++ resolved
@@ -266,29 +266,12 @@
         // CHANGING THIS CONSTANT SHOULD BE A CLIENT-SIDE CHANGE.
         require(_request.l2GasPerPubdataByteLimit == REQUIRED_L2_GAS_PRICE_PER_PUBDATA, "qp");
 
-<<<<<<< HEAD
         // Here we manually assign fields for the struct to prevent "stack too deep" error
         WritePriorityOpParams memory params;
         params.request = _request;
         params.request.sender = l2Sender;
 
         canonicalTxHash = _requestL2Transaction(params);
-=======
-        WritePriorityOpParams memory params = WritePriorityOpParams({
-            sender: l2Sender,
-            txId: 0,
-            l2Value: _request.l2Value,
-            contractAddressL2: _request.contractL2,
-            expirationTimestamp: 0,
-            l2GasLimit: _request.l2GasLimit,
-            l2GasPrice: 0,
-            l2GasPricePerPubdata: _request.l2GasPerPubdataByteLimit,
-            valueToMint: 0,
-            refundRecipient: _request.refundRecipient
-        });
-
-        canonicalTxHash = _requestL2Transaction(_request.mintValue, params, _request.l2Calldata, _request.factoryDeps);
->>>>>>> 8ec3cfaa
     }
 
     function _requestL2Transaction(WritePriorityOpParams memory _params) internal returns (bytes32 canonicalTxHash) {
