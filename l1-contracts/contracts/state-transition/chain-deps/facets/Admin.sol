--- conflicted
+++ resolved
@@ -63,14 +63,8 @@
         emit NewPriorityTxMaxGasLimit(oldPriorityTxMaxGasLimit, _newPriorityTxMaxGasLimit);
     }
 
-<<<<<<< HEAD
     /// @inheritdoc IAdmin
-    function changeFeeParams(FeeParams calldata _newFeeParams) external onlyGovernor {
-=======
-    /// @notice Change the fee params for L1->L2 transactions
-    /// @param _newFeeParams The new fee params
     function changeFeeParams(FeeParams calldata _newFeeParams) external onlyStateTransitionManager {
->>>>>>> 1c424b0c
         // Double checking that the new fee params are valid, i.e.
         // the maximal pubdata per batch is not less than the maximal pubdata per priority transaction.
         require(_newFeeParams.maxPubdataPerBatch >= _newFeeParams.priorityTxMaxPubdata, "n6");
