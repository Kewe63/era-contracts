--- conflicted
+++ resolved
@@ -92,11 +92,7 @@
 
     /// @inheritdoc IAdmin
     function setPubdataPricingMode(PubdataPricingMode _pricingMode) external onlyAdmin {
-<<<<<<< HEAD
-        require(s.totalBatchesCommitted == 0, "AdminFacet: set validium only after genesis"); // Validium mode can be set only before the first batch is committed
-=======
         require(s.totalBatchesCommitted == 0, "AdminFacet: set validium only after genesis"); // Validium mode can be set only before the first batch is processed
->>>>>>> 40ed4de6
         s.feeParams.pubdataPricingMode = _pricingMode;
         emit ValidiumModeStatusUpdate(_pricingMode);
     }
