--- conflicted
+++ resolved
@@ -88,15 +88,9 @@
     uint16 l2TxNumberInBatch;
     bytes32[] merkleProof;
 
-<<<<<<< HEAD
-    // storing depositHappend[chainId][l2TxHash] = txDataHash. DepositHappened is 3rd so 3 -1 + dependency storage slots
-    uint256 depositLocationInStorage = uint256(3 - 1 + 1 + 1);
-    uint256 chainBalanceLocationInStorage = uint256(6 - 1 + 1 + 1);
-=======
     // storing depositHappened[chainId][l2TxHash] = txDataHash. DepositHappened is 4th so 4 -1 + dependency storage slots
     uint256 depositLocationInStorage = uint256(4 - 1 + 1 + 1);
     uint256 chainBalanceLocationInStorage = uint256(7 - 1 + 1 + 1);
->>>>>>> 8ec3cfaa
 
     function setUp() public {
         owner = makeAddr("owner");
