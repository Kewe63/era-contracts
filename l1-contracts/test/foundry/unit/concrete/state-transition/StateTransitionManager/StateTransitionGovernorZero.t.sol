// SPDX-License-Identifier: MIT
pragma solidity 0.8.20;

import {TransparentUpgradeableProxy} from "@openzeppelin/contracts/proxy/transparent/TransparentUpgradeableProxy.sol";
import {StateTransitionManagerTest} from "./_StateTransitionManager_Shared.t.sol";
import {StateTransitionManager} from "solpp/state-transition/StateTransitionManager.sol";
import {StateTransitionManagerInitializeData} from "solpp/state-transition/IStateTransitionManager.sol";
import {Diamond} from "solpp/state-transition/libraries/Diamond.sol";

contract initializingSTMGovernorZeroTest is StateTransitionManagerTest {
    function test_InitializingSTMWithGovernorZeroShouldRevert() public {
        StateTransitionManagerInitializeData memory stmInitializeDataNoGovernor = StateTransitionManagerInitializeData({
            owner: address(0),
            validatorTimelock: validator,
            genesisUpgrade: address(genesisUpgradeContract),
            genesisBatchHash: bytes32(""),
            genesisIndexRepeatedStorageChanges: 0,
            genesisBatchCommitment: bytes32(""),
            diamondCut: getDiamondCutData(address(diamondInit)),
            protocolVersion: 0
        });

<<<<<<< HEAD
        vm.expectRevert(bytes("STM: governor zero"));
=======
        vm.expectRevert(bytes("StateTransition: owner zero"));
>>>>>>> 6f1ea924
        new TransparentUpgradeableProxy(
            address(stateTransitionManager),
            admin,
            abi.encodeCall(StateTransitionManager.initialize, stmInitializeDataNoGovernor)
        );
    }
}<|MERGE_RESOLUTION|>--- conflicted
+++ resolved
@@ -20,11 +20,7 @@
             protocolVersion: 0
         });
 
-<<<<<<< HEAD
         vm.expectRevert(bytes("STM: governor zero"));
-=======
-        vm.expectRevert(bytes("StateTransition: owner zero"));
->>>>>>> 6f1ea924
         new TransparentUpgradeableProxy(
             address(stateTransitionManager),
             admin,
