// SPDX-License-Identifier: MIT
pragma solidity 0.8.24;

import {Vm} from "forge-std/Test.sol";

import {Utils, L2_SYSTEM_CONTEXT_ADDRESS} from "../../Utils/Utils.sol";
import {StateTransitionManagerTest} from "./_StateTransitionManager_Shared.t.sol";

import {COMMIT_TIMESTAMP_NOT_OLDER, DEFAULT_L2_LOGS_TREE_ROOT_HASH, EMPTY_STRING_KECCAK} from "contracts/common/Config.sol";
import {IExecutor, SystemLogKey} from "contracts/state-transition/chain-interfaces/IExecutor.sol";
import {GettersFacet} from "contracts/state-transition/chain-deps/facets/Getters.sol";
import {AdminFacet} from "contracts/state-transition/chain-deps/facets/Admin.sol";
import {ExecutorFacet} from "contracts/state-transition/chain-deps/facets/Executor.sol";
import {IExecutor} from "contracts/state-transition/chain-interfaces/IExecutor.sol";

contract revertBatchesTest is StateTransitionManagerTest {
    // Items for logs & commits
    uint256 internal currentTimestamp;
    IExecutor.CommitBatchInfo internal newCommitBatchInfo;
    IExecutor.StoredBatchInfo internal newStoredBatchInfo;
    IExecutor.StoredBatchInfo internal genesisStoredBatchInfo;
    IExecutor.ProofInput internal proofInput;

    // Facets exposing the diamond
    AdminFacet internal adminFacet;
    ExecutorFacet internal executorFacet;
    GettersFacet internal gettersFacet;

    function test_SuccessfulBatchReverting() public {
        createNewChain(getDiamondCutData(diamondInit));

        address newChainAddress = chainContractAddress.stateTransition(chainId);

        executorFacet = ExecutorFacet(address(newChainAddress));
        gettersFacet = GettersFacet(address(newChainAddress));
        adminFacet = AdminFacet(address(newChainAddress));

<<<<<<< HEAD
        // Initial setup for loge & commits
=======
        // Initial setup for logs & commits
>>>>>>> a52ddf62
        vm.stopPrank();
        vm.startPrank(newChainAdmin);

        genesisStoredBatchInfo = IExecutor.StoredBatchInfo({
            batchNumber: 0,
            batchHash: bytes32(""),
            indexRepeatedStorageChanges: 0,
            numberOfLayer1Txs: 0,
            priorityOperationsHash: EMPTY_STRING_KECCAK,
            l2LogsTreeRoot: DEFAULT_L2_LOGS_TREE_ROOT_HASH,
            timestamp: 0,
            commitment: bytes32("")
        });

        adminFacet.setTokenMultiplier(1, 1);

        uint256[] memory recursiveAggregationInput;
        uint256[] memory serializedProof;
        proofInput = IExecutor.ProofInput(recursiveAggregationInput, serializedProof);

        // foundry's default value is 1 for the block's timestamp, it is expected
        // that block.timestamp > COMMIT_TIMESTAMP_NOT_OLDER + 1
        vm.warp(COMMIT_TIMESTAMP_NOT_OLDER + 1 + 1);
        currentTimestamp = block.timestamp;

        bytes memory l2Logs = Utils.encodePacked(Utils.createSystemLogs());
        newCommitBatchInfo = IExecutor.CommitBatchInfo({
            batchNumber: 1,
            timestamp: uint64(currentTimestamp),
            indexRepeatedStorageChanges: 0,
            newStateRoot: Utils.randomBytes32("newStateRoot"),
            numberOfLayer1Txs: 0,
            priorityOperationsHash: keccak256(""),
            bootloaderHeapInitialContentsHash: Utils.randomBytes32("bootloaderHeapInitialContentsHash"),
            eventsQueueStateHash: Utils.randomBytes32("eventsQueueStateHash"),
            systemLogs: l2Logs,
            pubdataCommitments: "\x00\x00\x00\x00\x00\x00\x00\x00\x00\x00\x00\x00\x00\x00\x00\x00\x00\x00\x00\x00\x00\x00\x00\x00\x00\x00\x00\x00\x00\x00\x00\x00\x00\x00\x00\x00\x00\x00\x00\x00\x00\x00\x00\x00\x00\x00\x00\x00\x00\x00\x00\x00\x00\x00\x00\x00\x00\x00\x00\x00\x00\x00\x00\x00\x00"
        });

        // Commit & prove batches
        vm.warp(COMMIT_TIMESTAMP_NOT_OLDER + 1);
        currentTimestamp = block.timestamp;

        bytes32 expectedSystemContractUpgradeTxHash = gettersFacet.getL2SystemContractsUpgradeTxHash();
        bytes[] memory correctL2Logs = Utils.createSystemLogsWithUpgradeTransaction(
            expectedSystemContractUpgradeTxHash
        );

        correctL2Logs[uint256(uint256(SystemLogKey.PACKED_BATCH_AND_L2_BLOCK_TIMESTAMP_KEY))] = Utils.constructL2Log(
            true,
            L2_SYSTEM_CONTEXT_ADDRESS,
            uint256(SystemLogKey.PACKED_BATCH_AND_L2_BLOCK_TIMESTAMP_KEY),
            Utils.packBatchTimestampAndBlockTimestamp(currentTimestamp, currentTimestamp)
        );

        l2Logs = Utils.encodePacked(correctL2Logs);
        newCommitBatchInfo.timestamp = uint64(currentTimestamp);
        newCommitBatchInfo.systemLogs = l2Logs;

        IExecutor.CommitBatchInfo[] memory commitBatchInfoArray = new IExecutor.CommitBatchInfo[](1);
        commitBatchInfoArray[0] = newCommitBatchInfo;

        vm.stopPrank();
        vm.startPrank(validator);
        vm.recordLogs();
        executorFacet.commitBatches(genesisStoredBatchInfo, commitBatchInfoArray);
        Vm.Log[] memory entries = vm.getRecordedLogs();

        newStoredBatchInfo = IExecutor.StoredBatchInfo({
            batchNumber: 1,
            batchHash: entries[0].topics[2],
            indexRepeatedStorageChanges: 0,
            numberOfLayer1Txs: 0,
            priorityOperationsHash: keccak256(""),
            l2LogsTreeRoot: 0,
            timestamp: currentTimestamp,
            commitment: entries[0].topics[3]
        });

        IExecutor.StoredBatchInfo[] memory storedBatchInfoArray = new IExecutor.StoredBatchInfo[](1);
        storedBatchInfoArray[0] = newStoredBatchInfo;

        executorFacet.proveBatches(genesisStoredBatchInfo, storedBatchInfoArray, proofInput);

        // Test batch revert triggered from STM
        vm.stopPrank();
        vm.startPrank(governor);

        uint256 totalBlocksCommittedBefore = gettersFacet.getTotalBlocksCommitted();
        assertEq(totalBlocksCommittedBefore, 1, "totalBlocksCommittedBefore");

        uint256 totalBlocksVerifiedBefore = gettersFacet.getTotalBlocksVerified();
        assertEq(totalBlocksVerifiedBefore, 1, "totalBlocksVerifiedBefore");

        chainContractAddress.revertBatches(chainId, 0);

        uint256 totalBlocksCommitted = gettersFacet.getTotalBlocksCommitted();
        assertEq(totalBlocksCommitted, 0, "totalBlocksCommitted");

        uint256 totalBlocksVerified = gettersFacet.getTotalBlocksVerified();
        assertEq(totalBlocksVerified, 0, "totalBlocksVerified");
    }
}<|MERGE_RESOLUTION|>--- conflicted
+++ resolved
@@ -35,11 +35,7 @@
         gettersFacet = GettersFacet(address(newChainAddress));
         adminFacet = AdminFacet(address(newChainAddress));
 
-<<<<<<< HEAD
-        // Initial setup for loge & commits
-=======
         // Initial setup for logs & commits
->>>>>>> a52ddf62
         vm.stopPrank();
         vm.startPrank(newChainAdmin);
 
