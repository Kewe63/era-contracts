--- conflicted
+++ resolved
@@ -167,13 +167,8 @@
             l2BootloaderBytecodeHash: dummyHash,
             l2DefaultAccountBytecodeHash: dummyHash,
             priorityTxMaxGasLimit: 1000000,
-<<<<<<< HEAD
-            feeParams: defaultFeeParams()
-=======
-            initialProtocolVersion: 0,
             feeParams: defaultFeeParams(),
             blobVersionedHashRetriever: blobVersionedHashRetriever
->>>>>>> 340884df
         });
 
         bytes memory diamondInitData = abi.encodeWithSelector(diamondInit.initialize.selector, params);
