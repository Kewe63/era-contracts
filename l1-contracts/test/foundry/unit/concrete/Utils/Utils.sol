// SPDX-License-Identifier: MIT

pragma solidity 0.8.24;

import {UtilsFacet} from "../Utils/UtilsFacet.sol";

<<<<<<< HEAD
import {Diamond} from "solpp/state-transition/libraries/Diamond.sol";
import {DiamondInit} from "solpp/state-transition/chain-deps/DiamondInit.sol";
import {DiamondProxy} from "solpp/state-transition/chain-deps/DiamondProxy.sol";
import {AdminFacet} from "solpp/state-transition/chain-deps/facets/Admin.sol";
import {ExecutorFacet} from "solpp/state-transition/chain-deps/facets/Executor.sol";
import {GettersFacet} from "solpp/state-transition/chain-deps/facets/Getters.sol";
import {MailboxFacet} from "solpp/state-transition/chain-deps/facets/Mailbox.sol";
import {IVerifier, VerifierParams} from "solpp/state-transition/chain-deps/ZkSyncHyperchainStorage.sol";
import {FeeParams, PubdataPricingMode} from "solpp/state-transition/chain-deps/ZkSyncHyperchainStorage.sol";
import {InitializeData, InitializeDataNewChain} from "solpp/state-transition/chain-interfaces/IDiamondInit.sol";
import {IExecutor, SystemLogKey} from "solpp/state-transition/chain-interfaces/IExecutor.sol";
=======
import {Diamond} from "contracts/state-transition/libraries/Diamond.sol";
import {DiamondInit} from "contracts/state-transition/chain-deps/DiamondInit.sol";
import {DiamondProxy} from "contracts/state-transition/chain-deps/DiamondProxy.sol";
import {AdminFacet} from "contracts/state-transition/chain-deps/facets/Admin.sol";
import {ExecutorFacet} from "contracts/state-transition/chain-deps/facets/Executor.sol";
import {GettersFacet} from "contracts/state-transition/chain-deps/facets/Getters.sol";
import {MailboxFacet} from "contracts/state-transition/chain-deps/facets/Mailbox.sol";
import {IVerifier, VerifierParams} from "contracts/state-transition/chain-deps/ZkSyncStateTransitionStorage.sol";
import {FeeParams, PubdataPricingMode} from "contracts/state-transition/chain-deps/ZkSyncStateTransitionStorage.sol";
import {InitializeData, InitializeDataNewChain} from "contracts/state-transition/chain-interfaces/IDiamondInit.sol";
import {IExecutor, SystemLogKey} from "contracts/state-transition/chain-interfaces/IExecutor.sol";
import {L2CanonicalTransaction} from "contracts/common/Messaging.sol";
>>>>>>> 8ec3cfaa

bytes32 constant DEFAULT_L2_LOGS_TREE_ROOT_HASH = 0x0000000000000000000000000000000000000000000000000000000000000000;
address constant L2_SYSTEM_CONTEXT_ADDRESS = 0x000000000000000000000000000000000000800B;
address constant L2_BOOTLOADER_ADDRESS = 0x0000000000000000000000000000000000008001;
address constant L2_KNOWN_CODE_STORAGE_ADDRESS = 0x0000000000000000000000000000000000008004;
address constant L2_TO_L1_MESSENGER = 0x0000000000000000000000000000000000008008;
address constant PUBDATA_PUBLISHER_ADDRESS = 0x0000000000000000000000000000000000008011;

<<<<<<< HEAD
uint256 constant MAX_NUMBER_OF_BLOBS = 2;
=======
uint256 constant MAX_NUMBER_OF_BLOBS = 6;
>>>>>>> 8ec3cfaa
uint256 constant TOTAL_BLOBS_IN_COMMITMENT = 16;

library Utils {
    function packBatchTimestampAndBlockTimestamp(
        uint256 batchTimestamp,
        uint256 blockTimestamp
    ) public pure returns (bytes32) {
        uint256 packedNum = (batchTimestamp << 128) | blockTimestamp;
        return bytes32(packedNum);
    }

    function randomBytes32(bytes memory seed) public view returns (bytes32) {
        return keccak256(abi.encodePacked(block.timestamp, seed));
    }

    function constructL2Log(
        bool isService,
        address sender,
        uint256 key,
        bytes32 value
    ) public pure returns (bytes memory) {
        bytes2 servicePrefix = 0x0001;
        if (!isService) {
            servicePrefix = 0x0000;
        }

        // solhint-disable-next-line func-named-parameters
        return abi.encodePacked(servicePrefix, bytes2(0x0000), sender, key, value);
    }

    function createSystemLogs() public pure returns (bytes[] memory) {
        bytes[] memory logs = new bytes[](13);
        logs[0] = constructL2Log(
            true,
            L2_TO_L1_MESSENGER,
            uint256(SystemLogKey.L2_TO_L1_LOGS_TREE_ROOT_KEY),
            bytes32("")
        );
        logs[1] = constructL2Log(
            true,
            L2_TO_L1_MESSENGER,
            uint256(SystemLogKey.TOTAL_L2_TO_L1_PUBDATA_KEY),
            0x290decd9548b62a8d60345a988386fc84ba6bc95484008f6362f93160ef3e563
        );
        logs[2] = constructL2Log(true, L2_TO_L1_MESSENGER, uint256(SystemLogKey.STATE_DIFF_HASH_KEY), bytes32(""));
        logs[3] = constructL2Log(
            true,
            L2_SYSTEM_CONTEXT_ADDRESS,
            uint256(SystemLogKey.PACKED_BATCH_AND_L2_BLOCK_TIMESTAMP_KEY),
            bytes32("")
        );
        logs[4] = constructL2Log(
            true,
            L2_SYSTEM_CONTEXT_ADDRESS,
            uint256(SystemLogKey.PREV_BATCH_HASH_KEY),
            bytes32("")
        );
        logs[5] = constructL2Log(
            true,
            L2_BOOTLOADER_ADDRESS,
            uint256(SystemLogKey.CHAINED_PRIORITY_TXN_HASH_KEY),
            keccak256("")
        );
        logs[6] = constructL2Log(
            true,
            L2_BOOTLOADER_ADDRESS,
            uint256(SystemLogKey.NUMBER_OF_LAYER_1_TXS_KEY),
            bytes32("")
        );
        logs[7] = constructL2Log(true, PUBDATA_PUBLISHER_ADDRESS, uint256(SystemLogKey.BLOB_ONE_HASH_KEY), bytes32(0));
        logs[8] = constructL2Log(true, PUBDATA_PUBLISHER_ADDRESS, uint256(SystemLogKey.BLOB_TWO_HASH_KEY), bytes32(0));
        logs[9] = constructL2Log(
            true,
            PUBDATA_PUBLISHER_ADDRESS,
            uint256(SystemLogKey.BLOB_THREE_HASH_KEY),
            bytes32(0)
        );
        logs[10] = constructL2Log(
            true,
            PUBDATA_PUBLISHER_ADDRESS,
            uint256(SystemLogKey.BLOB_FOUR_HASH_KEY),
            bytes32(0)
        );
        logs[11] = constructL2Log(
            true,
            PUBDATA_PUBLISHER_ADDRESS,
            uint256(SystemLogKey.BLOB_FIVE_HASH_KEY),
            bytes32(0)
        );
        logs[12] = constructL2Log(true, PUBDATA_PUBLISHER_ADDRESS, uint256(SystemLogKey.BLOB_SIX_HASH_KEY), bytes32(0));
        return logs;
    }

    function createSystemLogsWithUpgradeTransaction(
        bytes32 _expectedSystemContractUpgradeTxHash
    ) public pure returns (bytes[] memory) {
        bytes[] memory logsWithoutUpgradeTx = createSystemLogs();
        bytes[] memory logs = new bytes[](logsWithoutUpgradeTx.length + 1);
        for (uint256 i = 0; i < logsWithoutUpgradeTx.length; i++) {
            logs[i] = logsWithoutUpgradeTx[i];
        }
        logs[logsWithoutUpgradeTx.length] = constructL2Log(
            true,
            L2_BOOTLOADER_ADDRESS,
            uint256(SystemLogKey.EXPECTED_SYSTEM_CONTRACT_UPGRADE_TX_HASH_KEY),
            _expectedSystemContractUpgradeTxHash
        );
        return logs;
    }

    function createStoredBatchInfo() public pure returns (IExecutor.StoredBatchInfo memory) {
        return
            IExecutor.StoredBatchInfo({
                batchNumber: 0,
                batchHash: bytes32(""),
                indexRepeatedStorageChanges: 0,
                numberOfLayer1Txs: 0,
                priorityOperationsHash: keccak256(""),
                l2LogsTreeRoot: DEFAULT_L2_LOGS_TREE_ROOT_HASH,
                timestamp: 0,
                commitment: bytes32("")
            });
    }

    function createCommitBatchInfo() public view returns (IExecutor.CommitBatchInfo memory) {
        return
            IExecutor.CommitBatchInfo({
                batchNumber: 1,
                timestamp: uint64(uint256(randomBytes32("timestamp"))),
                indexRepeatedStorageChanges: 0,
                newStateRoot: randomBytes32("newStateRoot"),
                numberOfLayer1Txs: 0,
                priorityOperationsHash: keccak256(""),
                bootloaderHeapInitialContentsHash: randomBytes32("bootloaderHeapInitialContentsHash"),
                eventsQueueStateHash: randomBytes32("eventsQueueStateHash"),
                systemLogs: abi.encode(randomBytes32("systemLogs")),
                pubdataCommitments: abi.encodePacked(uint256(0))
            });
    }

    function createProofInput() public pure returns (IExecutor.ProofInput memory) {
        uint256[] memory recursiveAggregationInput;
        uint256[] memory serializedProof;

        return
            IExecutor.ProofInput({
                recursiveAggregationInput: recursiveAggregationInput,
                serializedProof: serializedProof
            });
    }

    function encodePacked(bytes[] memory data) public pure returns (bytes memory) {
        bytes memory result;
        for (uint256 i = 0; i < data.length; i++) {
            result = abi.encodePacked(result, data[i]);
        }
        return result;
    }

    function getAdminSelectors() public pure returns (bytes4[] memory) {
        bytes4[] memory selectors = new bytes4[](11);
        selectors[0] = AdminFacet.setPendingAdmin.selector;
        selectors[1] = AdminFacet.acceptAdmin.selector;
        selectors[2] = AdminFacet.setValidator.selector;
        selectors[3] = AdminFacet.setPorterAvailability.selector;
        selectors[4] = AdminFacet.setPriorityTxMaxGasLimit.selector;
        selectors[5] = AdminFacet.changeFeeParams.selector;
        selectors[6] = AdminFacet.setTokenMultiplier.selector;
        selectors[7] = AdminFacet.upgradeChainFromVersion.selector;
        selectors[8] = AdminFacet.executeUpgrade.selector;
        selectors[9] = AdminFacet.freezeDiamond.selector;
        selectors[10] = AdminFacet.unfreezeDiamond.selector;
        return selectors;
    }

    function getExecutorSelectors() public pure returns (bytes4[] memory) {
        bytes4[] memory selectors = new bytes4[](4);
        selectors[0] = ExecutorFacet.commitBatches.selector;
        selectors[1] = ExecutorFacet.proveBatches.selector;
        selectors[2] = ExecutorFacet.executeBatches.selector;
        selectors[3] = ExecutorFacet.revertBatches.selector;
        return selectors;
    }

    function getGettersSelectors() public pure returns (bytes4[] memory) {
        bytes4[] memory selectors = new bytes4[](29);
        selectors[0] = GettersFacet.getVerifier.selector;
        selectors[1] = GettersFacet.getAdmin.selector;
        selectors[2] = GettersFacet.getPendingAdmin.selector;
        selectors[3] = GettersFacet.getTotalBlocksCommitted.selector;
        selectors[4] = GettersFacet.getTotalBlocksVerified.selector;
        selectors[5] = GettersFacet.getTotalBlocksExecuted.selector;
        selectors[6] = GettersFacet.getTotalPriorityTxs.selector;
        selectors[7] = GettersFacet.getFirstUnprocessedPriorityTx.selector;
        selectors[8] = GettersFacet.getPriorityQueueSize.selector;
        selectors[9] = GettersFacet.priorityQueueFrontOperation.selector;
        selectors[10] = GettersFacet.isValidator.selector;
        selectors[11] = GettersFacet.l2LogsRootHash.selector;
        selectors[12] = GettersFacet.storedBatchHash.selector;
        selectors[13] = GettersFacet.getL2BootloaderBytecodeHash.selector;
        selectors[14] = GettersFacet.getL2DefaultAccountBytecodeHash.selector;
        selectors[15] = GettersFacet.getVerifierParams.selector;
        selectors[16] = GettersFacet.isDiamondStorageFrozen.selector;
        selectors[17] = GettersFacet.getPriorityTxMaxGasLimit.selector;
        selectors[18] = GettersFacet.isEthWithdrawalFinalized.selector;
        selectors[19] = GettersFacet.facets.selector;
        selectors[20] = GettersFacet.facetFunctionSelectors.selector;
        selectors[21] = GettersFacet.facetAddresses.selector;
        selectors[22] = GettersFacet.facetAddress.selector;
        selectors[23] = GettersFacet.isFunctionFreezable.selector;
        selectors[24] = GettersFacet.isFacetFreezable.selector;
        selectors[25] = GettersFacet.getTotalBatchesCommitted.selector;
        selectors[26] = GettersFacet.getTotalBatchesVerified.selector;
        selectors[27] = GettersFacet.getTotalBatchesExecuted.selector;
        selectors[28] = GettersFacet.getL2SystemContractsUpgradeTxHash.selector;
        return selectors;
    }

    function getMailboxSelectors() public pure returns (bytes4[] memory) {
        bytes4[] memory selectors = new bytes4[](7);
        selectors[0] = MailboxFacet.proveL2MessageInclusion.selector;
        selectors[1] = MailboxFacet.proveL2LogInclusion.selector;
        selectors[2] = MailboxFacet.proveL1ToL2TransactionStatus.selector;
        selectors[3] = MailboxFacet.finalizeEthWithdrawal.selector;
        selectors[4] = MailboxFacet.requestL2Transaction.selector;
        selectors[5] = MailboxFacet.bridgehubRequestL2Transaction.selector;
        selectors[6] = MailboxFacet.l2TransactionBaseCost.selector;
        return selectors;
    }

    function getUtilsFacetSelectors() public pure returns (bytes4[] memory) {
        bytes4[] memory selectors = new bytes4[](38);
        selectors[0] = UtilsFacet.util_setChainId.selector;
        selectors[1] = UtilsFacet.util_getChainId.selector;
        selectors[2] = UtilsFacet.util_setBridgehub.selector;
        selectors[3] = UtilsFacet.util_getBridgehub.selector;
        selectors[4] = UtilsFacet.util_setBaseToken.selector;
        selectors[5] = UtilsFacet.util_getBaseToken.selector;
        selectors[6] = UtilsFacet.util_setBaseTokenBridge.selector;
        selectors[7] = UtilsFacet.util_getBaseTokenBridge.selector;
        selectors[8] = UtilsFacet.util_setVerifier.selector;
        selectors[9] = UtilsFacet.util_getVerifier.selector;
        selectors[10] = UtilsFacet.util_setStoredBatchHashes.selector;
        selectors[11] = UtilsFacet.util_getStoredBatchHashes.selector;
        selectors[12] = UtilsFacet.util_setVerifierParams.selector;
        selectors[13] = UtilsFacet.util_getVerifierParams.selector;
        selectors[14] = UtilsFacet.util_setL2BootloaderBytecodeHash.selector;
        selectors[15] = UtilsFacet.util_getL2BootloaderBytecodeHash.selector;
        selectors[16] = UtilsFacet.util_setL2DefaultAccountBytecodeHash.selector;
        selectors[17] = UtilsFacet.util_getL2DefaultAccountBytecodeHash.selector;
        selectors[18] = UtilsFacet.util_setPendingAdmin.selector;
        selectors[19] = UtilsFacet.util_getPendingAdmin.selector;
        selectors[20] = UtilsFacet.util_setAdmin.selector;
        selectors[21] = UtilsFacet.util_getAdmin.selector;
        selectors[22] = UtilsFacet.util_setValidator.selector;
        selectors[23] = UtilsFacet.util_getValidator.selector;
        selectors[24] = UtilsFacet.util_setZkPorterAvailability.selector;
        selectors[25] = UtilsFacet.util_getZkPorterAvailability.selector;
        selectors[26] = UtilsFacet.util_setStateTransitionManager.selector;
        selectors[27] = UtilsFacet.util_getStateTransitionManager.selector;
        selectors[28] = UtilsFacet.util_setPriorityTxMaxGasLimit.selector;
        selectors[29] = UtilsFacet.util_getPriorityTxMaxGasLimit.selector;
        selectors[30] = UtilsFacet.util_setFeeParams.selector;
        selectors[31] = UtilsFacet.util_getFeeParams.selector;
        selectors[32] = UtilsFacet.util_setProtocolVersion.selector;
        selectors[33] = UtilsFacet.util_getProtocolVersion.selector;
        selectors[34] = UtilsFacet.util_setIsFrozen.selector;
        selectors[35] = UtilsFacet.util_getIsFrozen.selector;
        selectors[36] = UtilsFacet.util_setTransactionFilterer.selector;
        selectors[37] = UtilsFacet.util_setBaseTokenGasPriceMultiplierDenominator.selector;
        return selectors;
    }

<<<<<<< HEAD
    function makeVerifier() public pure returns (IVerifier) {
        return IVerifier(address(0xdeadbeef));
=======
    function makeVerifier(address testnetVerifier) public pure returns (IVerifier) {
        return IVerifier(testnetVerifier);
>>>>>>> 8ec3cfaa
    }

    function makeVerifierParams() public pure returns (VerifierParams memory) {
        return
            VerifierParams({recursionNodeLevelVkHash: 0, recursionLeafLevelVkHash: 0, recursionCircuitsSetVksHash: 0});
    }

    function makeFeeParams() public pure returns (FeeParams memory) {
        return
            FeeParams({
                pubdataPricingMode: PubdataPricingMode.Rollup,
                batchOverheadL1Gas: 1_000_000,
                maxPubdataPerBatch: 110_000,
                maxL2GasPerBatch: 80_000_000,
                priorityTxMaxPubdata: 99_000,
                minimalL2GasPrice: 250_000_000
            });
    }

    function makeInitializeData(address testnetVerifier) public pure returns (InitializeData memory) {
        return
            InitializeData({
                chainId: 1,
                bridgehub: address(0x876543567890),
                stateTransitionManager: address(0x1234567890876543567890),
                protocolVersion: 0,
                admin: address(0x32149872498357874258787),
                validatorTimelock: address(0x85430237648403822345345),
                baseToken: address(0x923645439232223445),
                baseTokenBridge: address(0x23746765237749923040872834),
                storedBatchZero: bytes32(0),
                verifier: makeVerifier(testnetVerifier),
                verifierParams: makeVerifierParams(),
                l2BootloaderBytecodeHash: 0x0100000000000000000000000000000000000000000000000000000000000000,
                l2DefaultAccountBytecodeHash: 0x0100000000000000000000000000000000000000000000000000000000000000,
                priorityTxMaxGasLimit: 500000,
                feeParams: makeFeeParams(),
                blobVersionedHashRetriever: address(0x23746765237749923040872834)
            });
    }

    function makeInitializeDataForNewChain(
        address testnetVerifier
    ) public pure returns (InitializeDataNewChain memory) {
        return
            InitializeDataNewChain({
                verifier: makeVerifier(testnetVerifier),
                verifierParams: makeVerifierParams(),
                l2BootloaderBytecodeHash: 0x0100000000000000000000000000000000000000000000000000000000000000,
                l2DefaultAccountBytecodeHash: 0x0100000000000000000000000000000000000000000000000000000000000000,
                priorityTxMaxGasLimit: 80000000,
                feeParams: makeFeeParams(),
                blobVersionedHashRetriever: address(0x23746765237749923040872834)
            });
    }

    function makeDiamondProxy(Diamond.FacetCut[] memory facetCuts, address testnetVerifier) public returns (address) {
        DiamondInit diamondInit = new DiamondInit();
        bytes memory diamondInitData = abi.encodeWithSelector(
            diamondInit.initialize.selector,
            makeInitializeData(testnetVerifier)
        );

        Diamond.DiamondCutData memory diamondCutData = Diamond.DiamondCutData({
            facetCuts: facetCuts,
            initAddress: address(diamondInit),
            initCalldata: diamondInitData
        });

        uint256 chainId = block.chainid;
        DiamondProxy diamondProxy = new DiamondProxy(chainId, diamondCutData);
        return address(diamondProxy);
    }

    function makeEmptyL2CanonicalTransaction() public returns (L2CanonicalTransaction memory) {
        uint256[4] memory reserved;
        uint256[] memory factoryDeps = new uint256[](1);
        return
            L2CanonicalTransaction({
                txType: 0,
                from: 0,
                to: 0,
                gasLimit: 0,
                gasPerPubdataByteLimit: 0,
                maxFeePerGas: 0,
                maxPriorityFeePerGas: 0,
                paymaster: 0,
                nonce: 0,
                value: 0,
                reserved: reserved,
                data: "",
                signature: "",
                factoryDeps: factoryDeps,
                paymasterInput: "",
                reservedDynamic: ""
            });
    }

    function createBatchCommitment(
        IExecutor.CommitBatchInfo calldata _newBatchData,
        bytes32 _stateDiffHash,
        bytes32[] memory _blobCommitments,
        bytes32[] memory _blobHashes
    ) public pure returns (bytes32) {
        bytes32 passThroughDataHash = keccak256(_batchPassThroughData(_newBatchData));
        bytes32 metadataHash = keccak256(_batchMetaParameters());
        bytes32 auxiliaryOutputHash = keccak256(
            _batchAuxiliaryOutput(_newBatchData, _stateDiffHash, _blobCommitments, _blobHashes)
        );

        return keccak256(abi.encode(passThroughDataHash, metadataHash, auxiliaryOutputHash));
    }

    function _batchPassThroughData(IExecutor.CommitBatchInfo calldata _batch) internal pure returns (bytes memory) {
        return
            // solhint-disable-next-line func-named-parameters
            abi.encodePacked(
                _batch.indexRepeatedStorageChanges,
                _batch.newStateRoot,
                uint64(0), // index repeated storage changes in zkPorter
                bytes32(0) // zkPorter batch hash
            );
    }

    function _batchMetaParameters() internal pure returns (bytes memory) {
        // Used in __Executor_Shared.t.sol
        bytes8 dummyHash = 0x1234567890123456;
        return abi.encodePacked(false, bytes32(dummyHash), bytes32(dummyHash), bytes32(dummyHash));
    }

    function _batchAuxiliaryOutput(
        IExecutor.CommitBatchInfo calldata _batch,
        bytes32 _stateDiffHash,
        bytes32[] memory _blobCommitments,
        bytes32[] memory _blobHashes
    ) internal pure returns (bytes memory) {
        bytes32 l2ToL1LogsHash = keccak256(_batch.systemLogs);

        return
<<<<<<< HEAD
=======
            // solhint-disable-next-line func-named-parameters
>>>>>>> 8ec3cfaa
            abi.encodePacked(
                l2ToL1LogsHash,
                _stateDiffHash,
                _batch.bootloaderHeapInitialContentsHash,
                _batch.eventsQueueStateHash,
<<<<<<< HEAD
                _encodeBlobAuxilaryOutput(_blobCommitments, _blobHashes)
=======
                _encodeBlobAuxiliaryOutput(_blobCommitments, _blobHashes)
>>>>>>> 8ec3cfaa
            );
    }

    /// @dev Encodes the commitment to blobs to be used in the auxiliary output of the batch commitment
    /// @param _blobCommitments - the commitments to the blobs
    /// @param _blobHashes - the hashes of the blobs
    /// @param blobAuxOutputWords - The circuit commitment to the blobs split into 32-byte words
<<<<<<< HEAD
    function _encodeBlobAuxilaryOutput(
=======
    function _encodeBlobAuxiliaryOutput(
>>>>>>> 8ec3cfaa
        bytes32[] memory _blobCommitments,
        bytes32[] memory _blobHashes
    ) internal pure returns (bytes32[] memory blobAuxOutputWords) {
        // These invariants should be checked by the caller of this function, but we double check
        // just in case.
        require(_blobCommitments.length == MAX_NUMBER_OF_BLOBS, "b10");
        require(_blobHashes.length == MAX_NUMBER_OF_BLOBS, "b11");

        // for each blob we have:
        // linear hash (hash of preimage from system logs) and
        // output hash of blob commitments: keccak(versioned hash || opening point || evaluation value)
        // These values will all be bytes32(0) when we submit pubdata via calldata instead of blobs.
        //
        // For now, only up to 2 blobs are supported by the contract, while 16 are required by the circuits.
        // All the unfilled blobs will have their commitment as 0, including the case when we use only 1 blob.

        blobAuxOutputWords = new bytes32[](2 * TOTAL_BLOBS_IN_COMMITMENT);

<<<<<<< HEAD
        for (uint i = 0; i < MAX_NUMBER_OF_BLOBS; i++) {
=======
        for (uint256 i = 0; i < MAX_NUMBER_OF_BLOBS; i++) {
>>>>>>> 8ec3cfaa
            blobAuxOutputWords[i * 2] = _blobHashes[i];
            blobAuxOutputWords[i * 2 + 1] = _blobCommitments[i];
        }
    }

    // add this to be excluded from coverage report
    function test() internal {}
}<|MERGE_RESOLUTION|>--- conflicted
+++ resolved
@@ -4,19 +4,6 @@
 
 import {UtilsFacet} from "../Utils/UtilsFacet.sol";
 
-<<<<<<< HEAD
-import {Diamond} from "solpp/state-transition/libraries/Diamond.sol";
-import {DiamondInit} from "solpp/state-transition/chain-deps/DiamondInit.sol";
-import {DiamondProxy} from "solpp/state-transition/chain-deps/DiamondProxy.sol";
-import {AdminFacet} from "solpp/state-transition/chain-deps/facets/Admin.sol";
-import {ExecutorFacet} from "solpp/state-transition/chain-deps/facets/Executor.sol";
-import {GettersFacet} from "solpp/state-transition/chain-deps/facets/Getters.sol";
-import {MailboxFacet} from "solpp/state-transition/chain-deps/facets/Mailbox.sol";
-import {IVerifier, VerifierParams} from "solpp/state-transition/chain-deps/ZkSyncHyperchainStorage.sol";
-import {FeeParams, PubdataPricingMode} from "solpp/state-transition/chain-deps/ZkSyncHyperchainStorage.sol";
-import {InitializeData, InitializeDataNewChain} from "solpp/state-transition/chain-interfaces/IDiamondInit.sol";
-import {IExecutor, SystemLogKey} from "solpp/state-transition/chain-interfaces/IExecutor.sol";
-=======
 import {Diamond} from "contracts/state-transition/libraries/Diamond.sol";
 import {DiamondInit} from "contracts/state-transition/chain-deps/DiamondInit.sol";
 import {DiamondProxy} from "contracts/state-transition/chain-deps/DiamondProxy.sol";
@@ -24,12 +11,11 @@
 import {ExecutorFacet} from "contracts/state-transition/chain-deps/facets/Executor.sol";
 import {GettersFacet} from "contracts/state-transition/chain-deps/facets/Getters.sol";
 import {MailboxFacet} from "contracts/state-transition/chain-deps/facets/Mailbox.sol";
-import {IVerifier, VerifierParams} from "contracts/state-transition/chain-deps/ZkSyncStateTransitionStorage.sol";
-import {FeeParams, PubdataPricingMode} from "contracts/state-transition/chain-deps/ZkSyncStateTransitionStorage.sol";
+import {IVerifier, VerifierParams} from "contracts/state-transition/chain-deps/ZkSyncHyperchainStorage.sol";
+import {FeeParams, PubdataPricingMode} from "contracts/state-transition/chain-deps/ZkSyncHyperchainStorage.sol";
 import {InitializeData, InitializeDataNewChain} from "contracts/state-transition/chain-interfaces/IDiamondInit.sol";
 import {IExecutor, SystemLogKey} from "contracts/state-transition/chain-interfaces/IExecutor.sol";
 import {L2CanonicalTransaction} from "contracts/common/Messaging.sol";
->>>>>>> 8ec3cfaa
 
 bytes32 constant DEFAULT_L2_LOGS_TREE_ROOT_HASH = 0x0000000000000000000000000000000000000000000000000000000000000000;
 address constant L2_SYSTEM_CONTEXT_ADDRESS = 0x000000000000000000000000000000000000800B;
@@ -38,11 +24,7 @@
 address constant L2_TO_L1_MESSENGER = 0x0000000000000000000000000000000000008008;
 address constant PUBDATA_PUBLISHER_ADDRESS = 0x0000000000000000000000000000000000008011;
 
-<<<<<<< HEAD
-uint256 constant MAX_NUMBER_OF_BLOBS = 2;
-=======
 uint256 constant MAX_NUMBER_OF_BLOBS = 6;
->>>>>>> 8ec3cfaa
 uint256 constant TOTAL_BLOBS_IN_COMMITMENT = 16;
 
 library Utils {
@@ -316,13 +298,8 @@
         return selectors;
     }
 
-<<<<<<< HEAD
-    function makeVerifier() public pure returns (IVerifier) {
-        return IVerifier(address(0xdeadbeef));
-=======
     function makeVerifier(address testnetVerifier) public pure returns (IVerifier) {
         return IVerifier(testnetVerifier);
->>>>>>> 8ec3cfaa
     }
 
     function makeVerifierParams() public pure returns (VerifierParams memory) {
@@ -462,20 +439,13 @@
         bytes32 l2ToL1LogsHash = keccak256(_batch.systemLogs);
 
         return
-<<<<<<< HEAD
-=======
             // solhint-disable-next-line func-named-parameters
->>>>>>> 8ec3cfaa
             abi.encodePacked(
                 l2ToL1LogsHash,
                 _stateDiffHash,
                 _batch.bootloaderHeapInitialContentsHash,
                 _batch.eventsQueueStateHash,
-<<<<<<< HEAD
-                _encodeBlobAuxilaryOutput(_blobCommitments, _blobHashes)
-=======
                 _encodeBlobAuxiliaryOutput(_blobCommitments, _blobHashes)
->>>>>>> 8ec3cfaa
             );
     }
 
@@ -483,11 +453,7 @@
     /// @param _blobCommitments - the commitments to the blobs
     /// @param _blobHashes - the hashes of the blobs
     /// @param blobAuxOutputWords - The circuit commitment to the blobs split into 32-byte words
-<<<<<<< HEAD
-    function _encodeBlobAuxilaryOutput(
-=======
     function _encodeBlobAuxiliaryOutput(
->>>>>>> 8ec3cfaa
         bytes32[] memory _blobCommitments,
         bytes32[] memory _blobHashes
     ) internal pure returns (bytes32[] memory blobAuxOutputWords) {
@@ -506,11 +472,7 @@
 
         blobAuxOutputWords = new bytes32[](2 * TOTAL_BLOBS_IN_COMMITMENT);
 
-<<<<<<< HEAD
-        for (uint i = 0; i < MAX_NUMBER_OF_BLOBS; i++) {
-=======
         for (uint256 i = 0; i < MAX_NUMBER_OF_BLOBS; i++) {
->>>>>>> 8ec3cfaa
             blobAuxOutputWords[i * 2] = _blobHashes[i];
             blobAuxOutputWords[i * 2 + 1] = _blobCommitments[i];
         }
