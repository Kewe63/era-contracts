--- conflicted
+++ resolved
@@ -266,11 +266,7 @@
     expect(revertReason).to.equal("ui");
   });
 
-<<<<<<< HEAD
-  it("Should validate upgrade transaction can't output more pubdata than processable", async () => {
-=======
   it("Should validate upgrade transaction cannot output more pubdata than processable", async () => {
->>>>>>> 8ec3cfaa
     const wrongTx = buildL2CanonicalTransaction({
       nonce: 0,
       gasLimit: 10000000,
@@ -837,11 +833,7 @@
   return proxyAdmin.upgradeChainFromVersion(oldProtocolVersion, diamondCutData);
 }
 
-<<<<<<< HEAD
-// we rollback the protocolVersion ( we don't clear the upgradeHash mapping, but that's ok)
-=======
 // we rollback the protocolVersion ( we don't clear the upgradeHash mapping, but that is ok)
->>>>>>> 8ec3cfaa
 async function rollBackToVersion(
   protocolVersion: string,
   stateTransition: StateTransitionManager,
