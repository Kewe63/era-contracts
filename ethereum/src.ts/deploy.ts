import * as hardhat from 'hardhat';
import '@nomiclabs/hardhat-ethers';

import { BigNumberish, ethers, providers, Signer, Wallet } from 'ethers';
import { Interface } from 'ethers/lib/utils';
import { diamondCut, getCurrentFacetCutsForAdd } from './diamondCut';
import { IZkSyncFactory } from '../typechain/IZkSyncFactory';
import { L1ERC20BridgeFactory } from '../typechain/L1ERC20BridgeFactory';
import { L1WethBridgeFactory } from '../typechain/L1WethBridgeFactory';
import { ValidatorTimelockFactory } from '../typechain/ValidatorTimelockFactory';
import { SingletonFactoryFactory } from '../typechain/SingletonFactoryFactory';
import { AllowListFactory } from '../typechain';
import { hexlify } from 'ethers/lib/utils';
import {
    readSystemContractsBytecode,
    hashL2Bytecode,
    getAddressFromEnv,
    getHashFromEnv,
    getNumberFromEnv,
    readBatchBootloaderBytecode,
    getTokens
} from '../scripts/utils';
import { deployViaCreate2 } from './deploy-utils';

const L2_BOOTLOADER_BYTECODE_HASH = hexlify(hashL2Bytecode(readBatchBootloaderBytecode()));
const L2_DEFAULT_ACCOUNT_BYTECODE_HASH = hexlify(hashL2Bytecode(readSystemContractsBytecode('DefaultAccount')));

export interface DeployedAddresses {
    ZkSync: {
        MailboxFacet: string;
        AdminFacet: string;
        ExecutorFacet: string;
        GettersFacet: string;
        Verifier: string;
        DiamondInit: string;
        DiamondUpgradeInit: string;
        DefaultUpgrade: string;
        DiamondProxy: string;
    };
    Bridges: {
        ERC20BridgeImplementation: string;
        ERC20BridgeProxy: string;
        WethBridgeImplementation: string;
        WethBridgeProxy: string;
    };
    Governance: string;
    AllowList: string;
    ValidatorTimeLock: string;
    Create2Factory: string;
}

export interface DeployerConfig {
    deployWallet: Wallet;
    ownerAddress?: string;
    verbose?: boolean;
}

export function deployedAddressesFromEnv(): DeployedAddresses {
    return {
        ZkSync: {
            MailboxFacet: getAddressFromEnv('CONTRACTS_MAILBOX_FACET_ADDR'),
            AdminFacet: getAddressFromEnv('CONTRACTS_ADMIN_FACET_ADDR'),
            ExecutorFacet: getAddressFromEnv('CONTRACTS_EXECUTOR_FACET_ADDR'),
            GettersFacet: getAddressFromEnv('CONTRACTS_GETTERS_FACET_ADDR'),
            DiamondInit: getAddressFromEnv('CONTRACTS_DIAMOND_INIT_ADDR'),
            DiamondUpgradeInit: getAddressFromEnv('CONTRACTS_DIAMOND_UPGRADE_INIT_ADDR'),
            DefaultUpgrade: getAddressFromEnv('CONTRACTS_DEFAULT_UPGRADE_ADDR'),
            DiamondProxy: getAddressFromEnv('CONTRACTS_DIAMOND_PROXY_ADDR'),
            Verifier: getAddressFromEnv('CONTRACTS_VERIFIER_ADDR')
        },
        Bridges: {
            ERC20BridgeImplementation: getAddressFromEnv('CONTRACTS_L1_ERC20_BRIDGE_IMPL_ADDR'),
            ERC20BridgeProxy: getAddressFromEnv('CONTRACTS_L1_ERC20_BRIDGE_PROXY_ADDR'),
            WethBridgeImplementation: getAddressFromEnv('CONTRACTS_L1_WETH_BRIDGE_IMPL_ADDR'),
            WethBridgeProxy: getAddressFromEnv('CONTRACTS_L1_WETH_BRIDGE_PROXY_ADDR')
        },
        AllowList: getAddressFromEnv('CONTRACTS_L1_ALLOW_LIST_ADDR'),
        Create2Factory: getAddressFromEnv('CONTRACTS_CREATE2_FACTORY_ADDR'),
        ValidatorTimeLock: getAddressFromEnv('CONTRACTS_VALIDATOR_TIMELOCK_ADDR'),
        Governance: getAddressFromEnv('CONTRACTS_GOVERNANCE_ADDR')
    };
}

export class Deployer {
    public addresses: DeployedAddresses;
    private deployWallet: Wallet;
    private verbose: boolean;
    private ownerAddress: string;

    constructor(config: DeployerConfig) {
        this.deployWallet = config.deployWallet;
        this.verbose = config.verbose != null ? config.verbose : false;
        this.addresses = deployedAddressesFromEnv();
        this.ownerAddress = config.ownerAddress != null ? config.ownerAddress : this.deployWallet.address;
    }

    public async initialProxyDiamondCut() {
        const facetCuts = Object.values(
            await getCurrentFacetCutsForAdd(
                this.addresses.ZkSync.AdminFacet,
                this.addresses.ZkSync.GettersFacet,
                this.addresses.ZkSync.MailboxFacet,
                this.addresses.ZkSync.ExecutorFacet
            )
        );
        const genesisBatchHash = getHashFromEnv('CONTRACTS_GENESIS_ROOT'); // TODO: confusing name
        const genesisRollupLeafIndex = getNumberFromEnv('CONTRACTS_GENESIS_ROLLUP_LEAF_INDEX');
        const genesisBatchCommitment = getHashFromEnv('CONTRACTS_GENESIS_BATCH_COMMITMENT');
        const verifierParams = {
            recursionNodeLevelVkHash: getHashFromEnv('CONTRACTS_RECURSION_NODE_LEVEL_VK_HASH'),
            recursionLeafLevelVkHash: getHashFromEnv('CONTRACTS_RECURSION_LEAF_LEVEL_VK_HASH'),
            recursionCircuitsSetVksHash: getHashFromEnv('CONTRACTS_RECURSION_CIRCUITS_SET_VKS_HASH')
        };
        const priorityTxMaxGasLimit = getNumberFromEnv('CONTRACTS_PRIORITY_TX_MAX_GAS_LIMIT');
        const DiamondInit = new Interface(hardhat.artifacts.readArtifactSync('DiamondInit').abi);

        const diamondInitCalldata = DiamondInit.encodeFunctionData('initialize', [
            this.addresses.ZkSync.Verifier,
<<<<<<< HEAD
            this.addresses.Governance, // FIXME: change to the real governor
            genesisBlockHash,
=======
            this.governorAddress,
            genesisBatchHash,
>>>>>>> 8faf1119
            genesisRollupLeafIndex,
            genesisBatchCommitment,
            this.addresses.AllowList,
            verifierParams,
            false, // isPorterAvailable
            L2_BOOTLOADER_BYTECODE_HASH,
            L2_DEFAULT_ACCOUNT_BYTECODE_HASH,
            priorityTxMaxGasLimit
        ]);

        // @ts-ignore
        return diamondCut(facetCuts, this.addresses.ZkSync.DiamondInit, diamondInitCalldata);
    }

    public async deployCreate2Factory(ethTxOptions?: ethers.providers.TransactionRequest) {
        if (this.verbose) {
            console.log('Deploying Create2 factory');
        }

        const contractFactory = await hardhat.ethers.getContractFactory('SingletonFactory', {
            signer: this.deployWallet
        });

        const create2Factory = await contractFactory.deploy(...[ethTxOptions]);
        const rec = await create2Factory.deployTransaction.wait();

        if (this.verbose) {
            console.log(`CONTRACTS_CREATE2_FACTORY_ADDR=${create2Factory.address}`);
            console.log(`Create2 factory deployed, gasUsed: ${rec.gasUsed.toString()}`);
        }

        this.addresses.Create2Factory = create2Factory.address;
    }

    private async deployViaCreate2(
        contractName: string,
        args: any[],
        create2Salt: string,
        ethTxOptions: ethers.providers.TransactionRequest,
        libraries?: any
    ) {
        let result = await deployViaCreate2(
            this.deployWallet,
            contractName,
            args,
            create2Salt,
            ethTxOptions,
            this.addresses.Create2Factory,
            this.verbose,
            libraries
        );
        return result[0];
    }

    public async deployGovernance(create2Salt: string, ethTxOptions: ethers.providers.TransactionRequest) {
        ethTxOptions.gasLimit ??= 10_000_000;
        const contractAddress = await this.deployViaCreate2(
            'Governance',
            // TODO: load parameters from config
            [this.ownerAddress, ethers.constants.AddressZero, 0],
            create2Salt,
            ethTxOptions
        );

        if (this.verbose) {
            console.log(`CONTRACTS_GOVERNANCE_ADDR=${contractAddress}`);
        }

        this.addresses.Governance = contractAddress;
    }

    public async deployAllowList(create2Salt: string, ethTxOptions: ethers.providers.TransactionRequest) {
        ethTxOptions.gasLimit ??= 10_000_000;
        const contractAddress = await this.deployViaCreate2(
            'AllowList',
            [this.ownerAddress],
            create2Salt,
            ethTxOptions
        );

        if (this.verbose) {
            console.log(`CONTRACTS_L1_ALLOW_LIST_ADDR=${contractAddress}`);
        }

        this.addresses.AllowList = contractAddress;
    }

    public async deployMailboxFacet(create2Salt: string, ethTxOptions: ethers.providers.TransactionRequest) {
        ethTxOptions.gasLimit ??= 10_000_000;
        const contractAddress = await this.deployViaCreate2('MailboxFacet', [], create2Salt, ethTxOptions);

        if (this.verbose) {
            console.log(`CONTRACTS_MAILBOX_FACET_ADDR=${contractAddress}`);
        }

        this.addresses.ZkSync.MailboxFacet = contractAddress;
    }

    public async deployAdminFacet(create2Salt: string, ethTxOptions: ethers.providers.TransactionRequest) {
        ethTxOptions.gasLimit ??= 10_000_000;
        const contractAddress = await this.deployViaCreate2('AdminFacet', [], create2Salt, ethTxOptions);

        if (this.verbose) {
            console.log(`CONTRACTS_ADMIN_FACET_ADDR=${contractAddress}`);
        }

        this.addresses.ZkSync.AdminFacet = contractAddress;
    }

    public async deployExecutorFacet(create2Salt: string, ethTxOptions: ethers.providers.TransactionRequest) {
        ethTxOptions.gasLimit ??= 10_000_000;
        const contractAddress = await this.deployViaCreate2('ExecutorFacet', [], create2Salt, ethTxOptions);

        if (this.verbose) {
            console.log(`CONTRACTS_EXECUTOR_FACET_ADDR=${contractAddress}`);
        }

        this.addresses.ZkSync.ExecutorFacet = contractAddress;
    }

    public async deployGettersFacet(create2Salt: string, ethTxOptions: ethers.providers.TransactionRequest) {
        ethTxOptions.gasLimit ??= 10_000_000;
        const contractAddress = await this.deployViaCreate2('GettersFacet', [], create2Salt, ethTxOptions);

        if (this.verbose) {
            console.log(`CONTRACTS_GETTERS_FACET_ADDR=${contractAddress}`);
        }

        this.addresses.ZkSync.GettersFacet = contractAddress;
    }

    public async deployVerifier(create2Salt: string, ethTxOptions: ethers.providers.TransactionRequest) {
        ethTxOptions.gasLimit ??= 10_000_000;
        const contractAddress = await this.deployViaCreate2('Verifier', [], create2Salt, ethTxOptions);

        if (this.verbose) {
            console.log(`CONTRACTS_VERIFIER_ADDR=${contractAddress}`);
        }

        this.addresses.ZkSync.Verifier = contractAddress;
    }

    public async deployERC20BridgeImplementation(
        create2Salt: string,
        ethTxOptions: ethers.providers.TransactionRequest
    ) {
        ethTxOptions.gasLimit ??= 10_000_000;
        const contractAddress = await this.deployViaCreate2(
            'L1ERC20Bridge',
            [this.addresses.ZkSync.DiamondProxy, this.addresses.AllowList],
            create2Salt,
            ethTxOptions
        );

        if (this.verbose) {
            console.log(`CONTRACTS_L1_ERC20_BRIDGE_IMPL_ADDR=${contractAddress}`);
        }

        this.addresses.Bridges.ERC20BridgeImplementation = contractAddress;
    }

    public async deployERC20BridgeProxy(create2Salt: string, ethTxOptions: ethers.providers.TransactionRequest) {
        ethTxOptions.gasLimit ??= 10_000_000;
        const contractAddress = await this.deployViaCreate2(
            'TransparentUpgradeableProxy',
            [this.addresses.Bridges.ERC20BridgeImplementation, this.addresses.Governance, '0x'],
            create2Salt,
            ethTxOptions
        );

        if (this.verbose) {
            console.log(`CONTRACTS_L1_ERC20_BRIDGE_PROXY_ADDR=${contractAddress}`);
        }

        this.addresses.Bridges.ERC20BridgeProxy = contractAddress;
    }

    public async deployWethToken(create2Salt: string, ethTxOptions: ethers.providers.TransactionRequest) {
        ethTxOptions.gasLimit ??= 10_000_000;
        const contractAddress = await this.deployViaCreate2('WETH9', [], create2Salt, ethTxOptions);

        if (this.verbose) {
            console.log(`CONTRACTS_L1_WETH_TOKEN_ADDR=${contractAddress}`);
        }
    }

    public async deployWethBridgeImplementation(
        create2Salt: string,
        ethTxOptions: ethers.providers.TransactionRequest
    ) {
        const tokens = getTokens(process.env.CHAIN_ETH_NETWORK || 'localhost');
        const l1WethToken = tokens.find((token: { symbol: string }) => token.symbol == 'WETH')!.address;

        ethTxOptions.gasLimit ??= 10_000_000;
        const contractAddress = await this.deployViaCreate2(
            'L1WethBridge',
            [l1WethToken, this.addresses.ZkSync.DiamondProxy, this.addresses.AllowList],
            create2Salt,
            ethTxOptions
        );

        if (this.verbose) {
            console.log(`CONTRACTS_L1_WETH_BRIDGE_IMPL_ADDR=${contractAddress}`);
        }

        this.addresses.Bridges.WethBridgeImplementation = contractAddress;
    }

    public async deployWethBridgeProxy(create2Salt: string, ethTxOptions: ethers.providers.TransactionRequest) {
        ethTxOptions.gasLimit ??= 10_000_000;
        const contractAddress = await this.deployViaCreate2(
            'TransparentUpgradeableProxy',
            [this.addresses.Bridges.WethBridgeImplementation, this.addresses.Governance, '0x'],
            create2Salt,
            ethTxOptions
        );

        if (this.verbose) {
            console.log(`CONTRACTS_L1_WETH_BRIDGE_PROXY_ADDR=${contractAddress}`);
        }

        this.addresses.Bridges.WethBridgeProxy = contractAddress;
    }

    public async deployDiamondInit(create2Salt: string, ethTxOptions: ethers.providers.TransactionRequest) {
        ethTxOptions.gasLimit ??= 10_000_000;
        const contractAddress = await this.deployViaCreate2('DiamondInit', [], create2Salt, ethTxOptions);

        if (this.verbose) {
            console.log(`CONTRACTS_DIAMOND_INIT_ADDR=${contractAddress}`);
        }

        this.addresses.ZkSync.DiamondInit = contractAddress;
    }

    public async deployDiamondUpgradeInit(
        create2Salt: string,
        contractVersion: number,
        ethTxOptions: ethers.providers.TransactionRequest
    ) {
        ethTxOptions.gasLimit ??= 10_000_000;
        const contractAddress = await this.deployViaCreate2(
            `DiamondUpgradeInit${contractVersion}`,
            [],
            create2Salt,
            ethTxOptions
        );

        if (this.verbose) {
            console.log(`CONTRACTS_DIAMOND_UPGRADE_INIT_ADDR=${contractAddress}`);
        }

        this.addresses.ZkSync.DiamondUpgradeInit = contractAddress;
    }

    public async deployDefaultUpgrade(create2Salt: string, ethTxOptions: ethers.providers.TransactionRequest) {
        ethTxOptions.gasLimit ??= 10_000_000;
        const contractAddress = await this.deployViaCreate2('DefaultUpgrade', [], create2Salt, ethTxOptions);

        if (this.verbose) {
            console.log(`CONTRACTS_DEFAULT_UPGRADE_ADDR=${contractAddress}`);
        }

        this.addresses.ZkSync.DefaultUpgrade = contractAddress;
    }

    public async deployDiamondProxy(create2Salt: string, ethTxOptions: ethers.providers.TransactionRequest) {
        ethTxOptions.gasLimit ??= 10_000_000;

        const chainId = getNumberFromEnv('ETH_CLIENT_CHAIN_ID');
        const initialDiamondCut = await this.initialProxyDiamondCut();
        const contractAddress = await this.deployViaCreate2(
            'DiamondProxy',
            [chainId, initialDiamondCut],
            create2Salt,
            ethTxOptions
        );

        if (this.verbose) {
            console.log(`CONTRACTS_DIAMOND_PROXY_ADDR=${contractAddress}`);
        }

        this.addresses.ZkSync.DiamondProxy = contractAddress;
    }

    public async deployZkSyncContract(create2Salt: string, gasPrice?: BigNumberish, nonce?) {
        nonce = nonce ? parseInt(nonce) : await this.deployWallet.getTransactionCount();

        // deploy zkSync contract
        const independentZkSyncDeployPromises = [
            this.deployMailboxFacet(create2Salt, { gasPrice, nonce }),
            this.deployExecutorFacet(create2Salt, { gasPrice, nonce: nonce + 1 }),
            this.deployAdminFacet(create2Salt, { gasPrice, nonce: nonce + 2 }),
            this.deployGettersFacet(create2Salt, { gasPrice, nonce: nonce + 3 }),
            this.deployDiamondInit(create2Salt, { gasPrice, nonce: nonce + 4 })
        ];
        await Promise.all(independentZkSyncDeployPromises);
        nonce += 5;

        await this.deployDiamondProxy(create2Salt, { gasPrice, nonce });
    }

    public async deployBridgeContracts(create2Salt: string, gasPrice?: BigNumberish, nonce?) {
        nonce = nonce ? parseInt(nonce) : await this.deployWallet.getTransactionCount();

        await this.deployERC20BridgeImplementation(create2Salt, { gasPrice, nonce: nonce });
        await this.deployERC20BridgeProxy(create2Salt, { gasPrice, nonce: nonce + 1 });
    }

    public async deployWethBridgeContracts(create2Salt: string, gasPrice?: BigNumberish, nonce?) {
        nonce = nonce ? parseInt(nonce) : await this.deployWallet.getTransactionCount();

        await this.deployWethBridgeImplementation(create2Salt, { gasPrice, nonce: nonce++ });
        await this.deployWethBridgeProxy(create2Salt, { gasPrice, nonce: nonce++ });
    }

    public async deployValidatorTimelock(create2Salt: string, ethTxOptions: ethers.providers.TransactionRequest) {
        ethTxOptions.gasLimit ??= 10_000_000;
        const executionDelay = getNumberFromEnv('CONTRACTS_VALIDATOR_TIMELOCK_EXECUTION_DELAY');
        const validatorAddress = getAddressFromEnv('ETH_SENDER_SENDER_OPERATOR_COMMIT_ETH_ADDR');
        const contractAddress = await this.deployViaCreate2(
            'ValidatorTimelock',
            [this.ownerAddress, this.addresses.ZkSync.DiamondProxy, executionDelay, validatorAddress],
            create2Salt,
            ethTxOptions
        );

        if (this.verbose) {
            console.log(`CONTRACTS_VALIDATOR_TIMELOCK_ADDR=${contractAddress}`);
        }

        this.addresses.ValidatorTimeLock = contractAddress;
    }

    public async deployMulticall3(create2Salt: string, ethTxOptions: ethers.providers.TransactionRequest) {
        ethTxOptions.gasLimit ??= 10_000_000;
        const contractAddress = await this.deployViaCreate2('Multicall3', [], create2Salt, ethTxOptions);

        if (this.verbose) {
            console.log(`CONTRACTS_L1_MULTICALL3_ADDR=${contractAddress}`);
        }
    }

    public create2FactoryContract(signerOrProvider: Signer | providers.Provider) {
        return SingletonFactoryFactory.connect(this.addresses.Create2Factory, signerOrProvider);
    }

    public zkSyncContract(signerOrProvider: Signer | providers.Provider) {
        return IZkSyncFactory.connect(this.addresses.ZkSync.DiamondProxy, signerOrProvider);
    }

    public validatorTimelock(signerOrProvider: Signer | providers.Provider) {
        return ValidatorTimelockFactory.connect(this.addresses.ValidatorTimeLock, signerOrProvider);
    }

    public l1AllowList(signerOrProvider: Signer | providers.Provider) {
        return AllowListFactory.connect(this.addresses.AllowList, signerOrProvider);
    }

    public defaultERC20Bridge(signerOrProvider: Signer | providers.Provider) {
        return L1ERC20BridgeFactory.connect(this.addresses.Bridges.ERC20BridgeProxy, signerOrProvider);
    }

    public defaultWethBridge(signerOrProvider: Signer | providers.Provider) {
        return L1WethBridgeFactory.connect(this.addresses.Bridges.WethBridgeProxy, signerOrProvider);
    }
}<|MERGE_RESOLUTION|>--- conflicted
+++ resolved
@@ -116,13 +116,8 @@
 
         const diamondInitCalldata = DiamondInit.encodeFunctionData('initialize', [
             this.addresses.ZkSync.Verifier,
-<<<<<<< HEAD
             this.addresses.Governance, // FIXME: change to the real governor
-            genesisBlockHash,
-=======
-            this.governorAddress,
             genesisBatchHash,
->>>>>>> 8faf1119
             genesisRollupLeafIndex,
             genesisBatchCommitment,
             this.addresses.AllowList,
