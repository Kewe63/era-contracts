pragma solidity 0.8.20;

<<<<<<< HEAD
import {ExecutorFacet} from "../../state-transition/chain-deps/facets/Executor.sol";
import {VerifierParams} from "../../state-transition/chain-deps/StateTransitionChainStorage.sol";
=======
import {ExecutorFacet} from "../../zksync/facets/Executor.sol";
import {VerifierParams} from "../../zksync/Storage.sol";
>>>>>>> 9c85f58f

contract ExecutorProvingTest is ExecutorFacet {
    function getBatchProofPublicInput(
        bytes32 _prevBatchCommitment,
        bytes32 _currentBatchCommitment,
        VerifierParams memory _verifierParams
    ) external pure returns (uint256) {
        return _getBatchProofPublicInput(_prevBatchCommitment, _currentBatchCommitment, _verifierParams);
    }

<<<<<<< HEAD
    function createBatchCommitment(CommitBatchInfo calldata _newBatchData, bytes32 _stateDiffHash)
        external
        view
        returns (bytes32)
    {
        return _createBatchCommitment(_newBatchData, _stateDiffHash);
    }

    function processL2Logs(CommitBatchInfo calldata _newBatch, bytes32 _expectedSystemContractUpgradeTxHash)
=======
    function createBatchCommitment(
        CommitBatchInfo calldata _newBatchData,
        bytes32 _stateDiffHash
    ) external view returns (bytes32) {
        return _createBatchCommitment(_newBatchData, _stateDiffHash);
    }

    function processL2Logs(
        CommitBatchInfo calldata _newBatch,
        bytes32 _expectedSystemContractUpgradeTxHash
    )
>>>>>>> 9c85f58f
        external
        pure
        returns (
            uint256 numberOfLayer1Txs,
            bytes32 chainedPriorityTxsHash,
            bytes32 previousBatchHash,
            bytes32 stateDiffHash,
            bytes32 l2LogsTreeRoot,
            uint256 packedBatchAndL2BlockTimestamp
        )
    {
        return _processL2Logs(_newBatch, _expectedSystemContractUpgradeTxHash);
    }

    /// Sets the DefaultAccount Hash and Bootloader Hash.
    function setHashes(bytes32 l2DefaultAccountBytecodeHash, bytes32 l2BootloaderBytecodeHash) external {
        chainStorage.l2DefaultAccountBytecodeHash = l2DefaultAccountBytecodeHash;
        chainStorage.l2BootloaderBytecodeHash = l2BootloaderBytecodeHash;
        chainStorage.zkPorterIsAvailable = false;
    }
}<|MERGE_RESOLUTION|>--- conflicted
+++ resolved
@@ -1,12 +1,7 @@
 pragma solidity 0.8.20;
 
-<<<<<<< HEAD
 import {ExecutorFacet} from "../../state-transition/chain-deps/facets/Executor.sol";
 import {VerifierParams} from "../../state-transition/chain-deps/StateTransitionChainStorage.sol";
-=======
-import {ExecutorFacet} from "../../zksync/facets/Executor.sol";
-import {VerifierParams} from "../../zksync/Storage.sol";
->>>>>>> 9c85f58f
 
 contract ExecutorProvingTest is ExecutorFacet {
     function getBatchProofPublicInput(
@@ -17,7 +12,6 @@
         return _getBatchProofPublicInput(_prevBatchCommitment, _currentBatchCommitment, _verifierParams);
     }
 
-<<<<<<< HEAD
     function createBatchCommitment(CommitBatchInfo calldata _newBatchData, bytes32 _stateDiffHash)
         external
         view
@@ -27,19 +21,6 @@
     }
 
     function processL2Logs(CommitBatchInfo calldata _newBatch, bytes32 _expectedSystemContractUpgradeTxHash)
-=======
-    function createBatchCommitment(
-        CommitBatchInfo calldata _newBatchData,
-        bytes32 _stateDiffHash
-    ) external view returns (bytes32) {
-        return _createBatchCommitment(_newBatchData, _stateDiffHash);
-    }
-
-    function processL2Logs(
-        CommitBatchInfo calldata _newBatch,
-        bytes32 _expectedSystemContractUpgradeTxHash
-    )
->>>>>>> 9c85f58f
         external
         pure
         returns (
