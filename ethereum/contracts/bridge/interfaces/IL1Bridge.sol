// SPDX-License-Identifier: MIT

pragma solidity ^0.8.13;

/// @author Matter Labs
interface IL1Bridge {
    event DepositInitiated(
        bytes32 indexed l2DepositTxHash,
        address indexed from,
        address indexed to,
        address l1Token,
        uint256 amount
    );

    event WithdrawalFinalized(address indexed to, address indexed l1Token, uint256 amount);

    event ClaimedFailedDeposit(address indexed to, address indexed l1Token, uint256 amount);

<<<<<<< HEAD
    function isWithdrawalFinalized(
        uint256 chainId,
        uint256 _l2BlockNumber,
        uint256 _l2MessageIndex
    ) external view returns (bool);
=======
    function isWithdrawalFinalized(uint256 _l2BatchNumber, uint256 _l2MessageIndex) external view returns (bool);
>>>>>>> 75764004

    function deposit(
        uint256 _chainId,
        address _l2Receiver,
        address _l1Token,
        uint256 _amount,
        uint256 _l2TxGasLimit,
        uint256 _l2TxGasPerPubdataByte,
        address _refundRecipient
    ) external payable returns (bytes32 txHash);

    function claimFailedDeposit(
        uint256 _chainId,
        address _depositSender,
        address _l1Token,
        bytes32 _l2TxHash,
        uint256 _l2BatchNumber,
        uint256 _l2MessageIndex,
        uint16 _l2TxNumberInBatch,
        bytes32[] calldata _merkleProof
    ) external;

    function finalizeWithdrawal(
<<<<<<< HEAD
        uint256 _chainId,
        uint256 _l2BlockNumber,
=======
        uint256 _l2BatchNumber,
>>>>>>> 75764004
        uint256 _l2MessageIndex,
        uint16 _l2TxNumberInBatch,
        bytes calldata _message,
        bytes32[] calldata _merkleProof
    ) external;

    function l2TokenAddress(address _l1Token, uint256 chainId) external view returns (address);

    function l2Bridge(uint256 chainId) external view returns (address);
}<|MERGE_RESOLUTION|>--- conflicted
+++ resolved
@@ -16,15 +16,11 @@
 
     event ClaimedFailedDeposit(address indexed to, address indexed l1Token, uint256 amount);
 
-<<<<<<< HEAD
     function isWithdrawalFinalized(
         uint256 chainId,
-        uint256 _l2BlockNumber,
+        uint256 _l2BatchNumber,
         uint256 _l2MessageIndex
     ) external view returns (bool);
-=======
-    function isWithdrawalFinalized(uint256 _l2BatchNumber, uint256 _l2MessageIndex) external view returns (bool);
->>>>>>> 75764004
 
     function deposit(
         uint256 _chainId,
@@ -48,12 +44,8 @@
     ) external;
 
     function finalizeWithdrawal(
-<<<<<<< HEAD
         uint256 _chainId,
-        uint256 _l2BlockNumber,
-=======
         uint256 _l2BatchNumber,
->>>>>>> 75764004
         uint256 _l2MessageIndex,
         uint16 _l2TxNumberInBatch,
         bytes calldata _message,
