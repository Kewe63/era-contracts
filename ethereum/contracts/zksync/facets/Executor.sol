--- conflicted
+++ resolved
@@ -460,11 +460,7 @@
                 _stateDiffHash,
                 _batch.bootloaderHeapInitialContentsHash,
                 _batch.eventsQueueStateHash,
-<<<<<<< HEAD
-                // The following will be commitments to the EIP4844 blobs
-=======
                 // The following will be commitments to the EIP4844 blobs once they are supported on L1.
->>>>>>> d0a8e5ed
                 bytes32(0),
                 bytes32(0),
                 bytes32(0),
