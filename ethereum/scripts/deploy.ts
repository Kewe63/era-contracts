--- conflicted
+++ resolved
@@ -11,103 +11,27 @@
 const ethTestConfig = JSON.parse(fs.readFileSync(`${testConfigPath}/eth.json`, { encoding: "utf-8" }));
 
 async function main() {
-<<<<<<< HEAD
-    const program = new Command();
-
-    program.version('0.1.0').name('deploy').description('deploy L1 contracts');
-
-    program
-        .option('--private-key <private-key>')
-        .option('--chain-id <chain-id>')
-        .option('--gas-price <gas-price>')
-        .option('--nonce <nonce>')
-        .option('--owner-address <owner-address>')
-        .option('--create2-salt <create2-salt>')
-        .option('--diamond-upgrade-init <version>')
-        .option('--only-verifier')
-        .action(async (cmd) => {
-            const deployWallet = cmd.privateKey
-                ? new Wallet(cmd.privateKey, provider)
-                : Wallet.fromMnemonic(
-                      process.env.MNEMONIC ? process.env.MNEMONIC : ethTestConfig.mnemonic,
-                      "m/44'/60'/0'/0/1"
-                  ).connect(provider);
-            console.log(`Using deployer wallet: ${deployWallet.address}`);
-
-            const ownerAddress = cmd.ownerAddress ? cmd.ownerAddress : deployWallet.address;
-            console.log(`Using owner address: ${ownerAddress}`);
-
-            const gasPrice = cmd.gasPrice ? parseUnits(cmd.gasPrice, 'gwei') : await provider.getGasPrice();
-            console.log(`Using gas price: ${formatUnits(gasPrice, 'gwei')} gwei`);
-
-            let nonce = cmd.nonce ? parseInt(cmd.nonce) : await deployWallet.getTransactionCount();
-            console.log(`Using nonce: ${nonce}`);
-
-            const create2Salt = cmd.create2Salt ? cmd.create2Salt : ethers.utils.hexlify(ethers.utils.randomBytes(32));
-
-            const deployer = new Deployer({
-                deployWallet,
-                ownerAddress,
-                verbose: true
-            });
-
-            // Create2 factory already deployed on the public networks, only deploy it on local node
-            if (process.env.CHAIN_ETH_NETWORK === 'localhost') {
-                await deployer.deployCreate2Factory({ gasPrice, nonce });
-                nonce++;
-
-                await deployer.deployMulticall3(create2Salt, { gasPrice, nonce });
-                nonce++;
-            }
-
-            if (cmd.onlyVerifier) {
-                await deployer.deployVerifier(create2Salt, { gasPrice, nonce });
-                return;
-            }
-
-            // Deploy diamond upgrade init contract if needed
-            // const diamondUpgradeContractVersion = cmd.diamondUpgradeInit || 1;
-            // if (diamondUpgradeContractVersion) {
-            //     await deployer.deployDiamondUpgradeInit(create2Salt, diamondUpgradeContractVersion, {
-            //         gasPrice,
-            //         nonce
-            //     });
-            //     nonce++;
-            // }
-
-            // await deployer.deployDefaultUpgrade(create2Salt, {
-            //     gasPrice,
-            //     nonce
-            // });
-            // nonce++;
-
-            await deployer.deployGovernance(create2Salt, { gasPrice, nonce });
-            await deployer.deployAllowList(create2Salt, { gasPrice });
-            await deployer.deployBridgehubContract(create2Salt, gasPrice, nonce + 2);
-            await deployer.deployStateTransitionContract(create2Salt, null, gasPrice); // Do not pass nonce, since it was increment after deploying factory contracts
-            await deployer.deployBridgeContracts(create2Salt, gasPrice);
-            await deployer.deployWethBridgeContracts(create2Salt, gasPrice);
-=======
   const program = new Command();
 
   program.version("0.1.0").name("deploy").description("deploy L1 contracts");
 
   program
-    .option("--private-key <private-key>")
-    .option("--gas-price <gas-price>")
-    .option("--nonce <nonce>")
-    .option("--owner-address <owner-address>")
-    .option("--create2-salt <create2-salt>")
-    .option("--diamond-upgrade-init <version>")
-    .option("--only-verifier")
-    .action(async (cmd) => {
-      const deployWallet = cmd.privateKey
-        ? new Wallet(cmd.privateKey, provider)
-        : Wallet.fromMnemonic(
-            process.env.MNEMONIC ? process.env.MNEMONIC : ethTestConfig.mnemonic,
-            "m/44'/60'/0'/0/1"
-          ).connect(provider);
-      console.log(`Using deployer wallet: ${deployWallet.address}`);
+      .option('--private-key <private-key>')
+      .option('--chain-id <chain-id>')
+      .option('--gas-price <gas-price>')
+      .option('--nonce <nonce>')
+      .option('--owner-address <owner-address>')
+      .option('--create2-salt <create2-salt>')
+      .option('--diamond-upgrade-init <version>')
+      .option('--only-verifier')
+      .action(async (cmd) => {
+          const deployWallet = cmd.privateKey
+              ? new Wallet(cmd.privateKey, provider)
+              : Wallet.fromMnemonic(
+                    process.env.MNEMONIC ? process.env.MNEMONIC : ethTestConfig.mnemonic,
+                    "m/44'/60'/0'/0/1"
+                ).connect(provider);
+          console.log(`Using deployer wallet: ${deployWallet.address}`);
 
       const ownerAddress = cmd.ownerAddress ? cmd.ownerAddress : deployWallet.address;
       console.log(`Using owner address: ${ownerAddress}`);
@@ -146,7 +70,6 @@
         await deployer.deployDiamondUpgradeInit(create2Salt, diamondUpgradeContractVersion, {
           gasPrice,
           nonce,
->>>>>>> 9c85f58f
         });
         nonce++;
       }
@@ -158,11 +81,11 @@
       nonce++;
 
       await deployer.deployGovernance(create2Salt, { gasPrice, nonce });
-      await deployer.deployAllowList(create2Salt, { gasPrice, nonce: nonce + 1 });
-      await deployer.deployZkSyncContract(create2Salt, gasPrice, nonce + 2);
-      await deployer.deployBridgeContracts(create2Salt, gasPrice); // Do not pass nonce, since it was increment after deploying zkSync contracts
+      await deployer.deployAllowList(create2Salt, { gasPrice });
+      await deployer.deployBridgehubContract(create2Salt, gasPrice, nonce + 2);
+      await deployer.deployStateTransitionContract(create2Salt, null, gasPrice); // Do not pass nonce, since it was increment after deploying factory contracts
+      await deployer.deployBridgeContracts(create2Salt, gasPrice);
       await deployer.deployWethBridgeContracts(create2Salt, gasPrice);
-      await deployer.deployValidatorTimelock(create2Salt, { gasPrice });
     });
 
   await program.parseAsync(process.argv);
