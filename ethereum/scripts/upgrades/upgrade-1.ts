--- conflicted
+++ resolved
@@ -1,4 +1,3 @@
-<<<<<<< HEAD
 import * as hardhat from 'hardhat';
 import { Command } from 'commander';
 import { deployedAddressesFromEnv } from '../../src.ts/deploy';
@@ -6,15 +5,6 @@
 import { diamondCut } from '../../src.ts/diamondCut';
 import { BigNumberish, BytesLike } from 'ethers';
 import { ethers } from 'hardhat';
-=======
-import * as hardhat from "hardhat";
-import { Command } from "commander";
-import { deployedAddressesFromEnv } from "../src.ts/deploy";
-import { getNumberFromEnv } from "./utils";
-import { diamondCut } from "../src.ts/diamondCut";
-import type { BigNumberish, BytesLike } from "ethers";
-import { ethers } from "hardhat";
->>>>>>> 9c85f58f
 
 type DeploymentPram = {
   bytecodeHash: string;
@@ -31,22 +21,12 @@
 
   program.version("0.1.0").name("upgrade-l2-force-deploy");
 
-<<<<<<< HEAD
     program
         .command('prepare-upgrade-params <deployment-params>')
         .option('--factory-deps <factory-deps>')
         .action(async (deploymentParams: string, cmd) => {
-            // kl todo
             // Get deployed L1 contract addresses from environment variables and interfaces for them
             const l1Contracts = deployedAddressesFromEnv();
-=======
-  program
-    .command("prepare-upgrade-params <deployment-params>")
-    .option("--factory-deps <factory-deps>")
-    .action(async (deploymentParams: string, cmd) => {
-      // Get deployed L1 contract addresses from environment variables and interfaces for them
-      const l1Contracts = deployedAddressesFromEnv();
->>>>>>> 9c85f58f
 
       const diamondUpgradeInit = await hardhat.ethers.getContractAt("DiamondUpgradeInit", ZERO_ADDRESS);
       const diamondCutFacet = await hardhat.ethers.getContractAt("DiamondCutFacet", ZERO_ADDRESS);
@@ -57,7 +37,6 @@
       const encodedParams = await l2Deployer.interface.encodeFunctionData("forceDeployOnAddresses", [params]);
       const factoryDeps: Array<BytesLike> = cmd.factoryDeps ? JSON.parse(cmd.factoryDeps) : [];
 
-<<<<<<< HEAD
             // Prepare the diamond cut data
             const upgradeInitData = await diamondUpgradeInit.interface.encodeFunctionData('forceDeployL2Contract', [
                 encodedParams,
@@ -65,15 +44,6 @@
                 priorityTxMaxGasLimit
             ]);
             const upgradeParam = diamondCut([], l1Contracts.StateTransition.DiamondUpgradeInit, upgradeInitData);
-=======
-      // Prepare the diamond cut data
-      const upgradeInitData = await diamondUpgradeInit.interface.encodeFunctionData("forceDeployL2Contract", [
-        encodedParams,
-        factoryDeps,
-        priorityTxMaxGasLimit,
-      ]);
-      const upgradeParam = diamondCut([], l1Contracts.ZkSync.DiamondUpgradeInit, upgradeInitData);
->>>>>>> 9c85f58f
 
       // Get transaction data of the `proposeDiamondCut`
       const proposeDiamondCut = await diamondCutFacet.interface.encodeFunctionData("proposeDiamondCut", [
