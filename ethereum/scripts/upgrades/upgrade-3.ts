import { Command } from "commander";
import { diamondCut } from "../../src.ts/diamondCut";
import { Wallet } from "ethers";
import { ethers } from "hardhat";
import { Provider } from "zksync-web3";
import "@nomiclabs/hardhat-ethers";
import { web3Provider } from "../utils";
import { Deployer } from "../../src.ts/deploy";
import * as fs from "fs";
import * as path from "path";
import { IOldDiamondCutFactory } from "../../typechain/IOldDiamondCutFactory";

function sleep(millis: number) {
  return new Promise((resolve) => setTimeout(resolve, millis));
}

async function prepareCalldata(
  diamondUpgradeAddress: string,
  allowlist: string,
  verifier: string,
  prioirityTxMaxGasLimit: string
) {
  const DiamondUpgradeInit3 = await ethers.getContractAt("DiamondUpgradeInit3", ZERO_ADDRESS);

  // Prepare the diamond cut data
  const upgradeInitData = await DiamondUpgradeInit3.interface.encodeFunctionData("upgrade", [
    allowlist,
    verifier,
    prioirityTxMaxGasLimit,
  ]);

  return diamondCut([], diamondUpgradeAddress, upgradeInitData);
}

const provider = web3Provider();
const testConfigPath = path.join(process.env.ZKSYNC_HOME as string, "etc/test_config/constant");
const ethTestConfig = JSON.parse(fs.readFileSync(`${testConfigPath}/eth.json`, { encoding: "utf-8" }));

const ZERO_ADDRESS = ethers.constants.AddressZero;

async function main() {
<<<<<<< HEAD
    const program = new Command();

    program.version('0.1.0').name('force-deploy-upgrade-3');

    program
        .command('prepare-calldata')
        .requiredOption('--diamond-upgrade-address <diamond-upgrade-address>')
        .requiredOption('--allowlist-address <allowlist>')
        .requiredOption('--verifier-address <verifier>')
        .requiredOption('--prioirity-tx-max-gas-limit <prioirity-tx-max-gas-limit>')
        .action(async (cmd) => {
            // Get address of the diamond init contract
            const diamondUpgradeAddress = cmd.diamondUpgradeAddress;
            // Get address of the allowlist contract
            const allowlist = cmd.allowlistAddress;
            // Get address of the verifier contract
            const verifier = cmd.verifierAddress;
            // Get the prioirity tx max L2 gas limit
            const prioirityTxMaxGasLimit = cmd.prioirityTxMaxGasLimit;
            // Get diamond cut data
            const calldata = await prepareCalldata(diamondUpgradeAddress, allowlist, verifier, prioirityTxMaxGasLimit);
            console.log(calldata);
        });

    program
        .command('force-upgrade')
        .option('--private-key <private-key>')
        .option('--proposal-id <proposal-id>')
        .requiredOption('--diamond-upgrade-address <diamond-upgrade-address>')
        .requiredOption('--allowlist-address <allowlist>')
        .requiredOption('--verifier-address <verifier>')
        .requiredOption('--prioirity-tx-max-gas-limit <prioirity-tx-max-gas-limit>')
        .action(async (cmd) => {
            const zksProvider = new Provider(process.env.API_WEB3_JSON_RPC_HTTP_URL);
            const deployWallet = cmd.privateKey
                ? new Wallet(cmd.privateKey, provider)
                : Wallet.fromMnemonic(
                      process.env.MNEMONIC ? process.env.MNEMONIC : ethTestConfig.mnemonic,
                      "m/44'/60'/0'/0/1"
                  ).connect(provider);

            const deployer = new Deployer({
                deployWallet,
                ownerAddress: ZERO_ADDRESS,
                verbose: true
            });

            const zkSyncContract = IOldDiamondCutFactory.connect(
                deployer.addresses.StateTransition.DiamondProxy,
                deployWallet
            );

            // Get address of the diamond init contract
            const diamondUpgradeAddress = cmd.diamondUpgradeAddress;
            // Get address of the allowlist contract
            const allowlist = cmd.allowlistAddress;
            // Get address of the verifier contract
            const verifier = cmd.verifierAddress;
            // Get the prioirity tx max L2 gas limit
            const prioirityTxMaxGasLimit = cmd.prioirityTxMaxGasLimit;
            // Get diamond cut data
            const upgradeParam = await prepareCalldata(
                diamondUpgradeAddress,
                allowlist,
                verifier,
                prioirityTxMaxGasLimit
            );

            const proposeUpgradeTx = await zkSyncContract.proposeDiamondCut(
                upgradeParam.facetCuts,
                upgradeParam.initAddress
            );
            await proposeUpgradeTx.wait();

            const executeUpgradeTx = await zkSyncContract.executeDiamondCutProposal(upgradeParam);
            const executeUpgradeRec = await executeUpgradeTx.wait();
            const deployL2TxHashes = executeUpgradeRec.events
                .filter((event) => event.event === 'NewPriorityRequest')
                .map((event) => event.args[1]);
            for (const txHash of deployL2TxHashes) {
                console.log(txHash);
                let receipt = null;
                while (receipt == null) {
                    receipt = await zksProvider.getTransactionReceipt(txHash);
                    await sleep(100);
                }

                if (receipt.status != 1) {
                    throw new Error('Failed to process L2 tx');
                }
            }
        });

    await program.parseAsync(process.argv);
=======
  const program = new Command();

  program.version("0.1.0").name("force-deploy-upgrade-2");

  program
    .command("prepare-calldata")
    .requiredOption("--diamond-upgrade-address <diamond-upgrade-address>")
    .requiredOption("--allowlist-address <allowlist>")
    .requiredOption("--verifier-address <verifier>")
    .requiredOption("--prioirity-tx-max-gas-limit <prioirity-tx-max-gas-limit>")
    .action(async (cmd) => {
      // Get address of the diamond init contract
      const diamondUpgradeAddress = cmd.diamondUpgradeAddress;
      // Get address of the allowlist contract
      const allowlist = cmd.allowlistAddress;
      // Get address of the verifier contract
      const verifier = cmd.verifierAddress;
      // Get the prioirity tx max L2 gas limit
      const prioirityTxMaxGasLimit = cmd.prioirityTxMaxGasLimit;
      // Get diamond cut data
      const calldata = await prepareCalldata(diamondUpgradeAddress, allowlist, verifier, prioirityTxMaxGasLimit);
      console.log(calldata);
    });

  program
    .command("force-upgrade")
    .option("--private-key <private-key>")
    .option("--proposal-id <proposal-id>")
    .requiredOption("--diamond-upgrade-address <diamond-upgrade-address>")
    .requiredOption("--allowlist-address <allowlist>")
    .requiredOption("--verifier-address <verifier>")
    .requiredOption("--prioirity-tx-max-gas-limit <prioirity-tx-max-gas-limit>")
    .action(async (cmd) => {
      const zksProvider = new Provider(process.env.API_WEB3_JSON_RPC_HTTP_URL);
      const deployWallet = cmd.privateKey
        ? new Wallet(cmd.privateKey, provider)
        : Wallet.fromMnemonic(
            process.env.MNEMONIC ? process.env.MNEMONIC : ethTestConfig.mnemonic,
            "m/44'/60'/0'/0/1"
          ).connect(provider);

      const deployer = new Deployer({
        deployWallet,
        governorAddress: ZERO_ADDRESS,
        verbose: true,
      });

      const zkSyncContract = IOldDiamondCutFactory.connect(deployer.addresses.ZkSync.DiamondProxy, deployWallet);

      // Get address of the diamond init contract
      const diamondUpgradeAddress = cmd.diamondUpgradeAddress;
      // Get address of the allowlist contract
      const allowlist = cmd.allowlistAddress;
      // Get address of the verifier contract
      const verifier = cmd.verifierAddress;
      // Get the prioirity tx max L2 gas limit
      const prioirityTxMaxGasLimit = cmd.prioirityTxMaxGasLimit;
      // Get diamond cut data
      const upgradeParam = await prepareCalldata(diamondUpgradeAddress, allowlist, verifier, prioirityTxMaxGasLimit);

      const proposeUpgradeTx = await zkSyncContract.proposeDiamondCut(upgradeParam.facetCuts, upgradeParam.initAddress);
      await proposeUpgradeTx.wait();

      const executeUpgradeTx = await zkSyncContract.executeDiamondCutProposal(upgradeParam);
      const executeUpgradeRec = await executeUpgradeTx.wait();
      const deployL2TxHashes = executeUpgradeRec.events
        .filter((event) => event.event === "NewPriorityRequest")
        .map((event) => event.args[1]);
      for (const txHash of deployL2TxHashes) {
        console.log(txHash);
        let receipt = null;
        while (receipt == null) {
          receipt = await zksProvider.getTransactionReceipt(txHash);
          await sleep(100);
        }

        if (receipt.status != 1) {
          throw new Error("Failed to process L2 tx");
        }
      }
    });

  await program.parseAsync(process.argv);
>>>>>>> 9c85f58f
}

main()
  .then(() => process.exit(0))
  .catch((err) => {
    console.error("Error:", err);
    process.exit(1);
  });<|MERGE_RESOLUTION|>--- conflicted
+++ resolved
@@ -39,105 +39,9 @@
 const ZERO_ADDRESS = ethers.constants.AddressZero;
 
 async function main() {
-<<<<<<< HEAD
-    const program = new Command();
+  const program = new Command();
 
     program.version('0.1.0').name('force-deploy-upgrade-3');
-
-    program
-        .command('prepare-calldata')
-        .requiredOption('--diamond-upgrade-address <diamond-upgrade-address>')
-        .requiredOption('--allowlist-address <allowlist>')
-        .requiredOption('--verifier-address <verifier>')
-        .requiredOption('--prioirity-tx-max-gas-limit <prioirity-tx-max-gas-limit>')
-        .action(async (cmd) => {
-            // Get address of the diamond init contract
-            const diamondUpgradeAddress = cmd.diamondUpgradeAddress;
-            // Get address of the allowlist contract
-            const allowlist = cmd.allowlistAddress;
-            // Get address of the verifier contract
-            const verifier = cmd.verifierAddress;
-            // Get the prioirity tx max L2 gas limit
-            const prioirityTxMaxGasLimit = cmd.prioirityTxMaxGasLimit;
-            // Get diamond cut data
-            const calldata = await prepareCalldata(diamondUpgradeAddress, allowlist, verifier, prioirityTxMaxGasLimit);
-            console.log(calldata);
-        });
-
-    program
-        .command('force-upgrade')
-        .option('--private-key <private-key>')
-        .option('--proposal-id <proposal-id>')
-        .requiredOption('--diamond-upgrade-address <diamond-upgrade-address>')
-        .requiredOption('--allowlist-address <allowlist>')
-        .requiredOption('--verifier-address <verifier>')
-        .requiredOption('--prioirity-tx-max-gas-limit <prioirity-tx-max-gas-limit>')
-        .action(async (cmd) => {
-            const zksProvider = new Provider(process.env.API_WEB3_JSON_RPC_HTTP_URL);
-            const deployWallet = cmd.privateKey
-                ? new Wallet(cmd.privateKey, provider)
-                : Wallet.fromMnemonic(
-                      process.env.MNEMONIC ? process.env.MNEMONIC : ethTestConfig.mnemonic,
-                      "m/44'/60'/0'/0/1"
-                  ).connect(provider);
-
-            const deployer = new Deployer({
-                deployWallet,
-                ownerAddress: ZERO_ADDRESS,
-                verbose: true
-            });
-
-            const zkSyncContract = IOldDiamondCutFactory.connect(
-                deployer.addresses.StateTransition.DiamondProxy,
-                deployWallet
-            );
-
-            // Get address of the diamond init contract
-            const diamondUpgradeAddress = cmd.diamondUpgradeAddress;
-            // Get address of the allowlist contract
-            const allowlist = cmd.allowlistAddress;
-            // Get address of the verifier contract
-            const verifier = cmd.verifierAddress;
-            // Get the prioirity tx max L2 gas limit
-            const prioirityTxMaxGasLimit = cmd.prioirityTxMaxGasLimit;
-            // Get diamond cut data
-            const upgradeParam = await prepareCalldata(
-                diamondUpgradeAddress,
-                allowlist,
-                verifier,
-                prioirityTxMaxGasLimit
-            );
-
-            const proposeUpgradeTx = await zkSyncContract.proposeDiamondCut(
-                upgradeParam.facetCuts,
-                upgradeParam.initAddress
-            );
-            await proposeUpgradeTx.wait();
-
-            const executeUpgradeTx = await zkSyncContract.executeDiamondCutProposal(upgradeParam);
-            const executeUpgradeRec = await executeUpgradeTx.wait();
-            const deployL2TxHashes = executeUpgradeRec.events
-                .filter((event) => event.event === 'NewPriorityRequest')
-                .map((event) => event.args[1]);
-            for (const txHash of deployL2TxHashes) {
-                console.log(txHash);
-                let receipt = null;
-                while (receipt == null) {
-                    receipt = await zksProvider.getTransactionReceipt(txHash);
-                    await sleep(100);
-                }
-
-                if (receipt.status != 1) {
-                    throw new Error('Failed to process L2 tx');
-                }
-            }
-        });
-
-    await program.parseAsync(process.argv);
-=======
-  const program = new Command();
-
-  program.version("0.1.0").name("force-deploy-upgrade-2");
 
   program
     .command("prepare-calldata")
@@ -176,13 +80,16 @@
             "m/44'/60'/0'/0/1"
           ).connect(provider);
 
-      const deployer = new Deployer({
-        deployWallet,
-        governorAddress: ZERO_ADDRESS,
-        verbose: true,
-      });
+            const deployer = new Deployer({
+                deployWallet,
+                ownerAddress: ZERO_ADDRESS,
+                verbose: true
+            });
 
-      const zkSyncContract = IOldDiamondCutFactory.connect(deployer.addresses.ZkSync.DiamondProxy, deployWallet);
+            const zkSyncContract = IOldDiamondCutFactory.connect(
+                deployer.addresses.StateTransition.DiamondProxy,
+                deployWallet
+            );
 
       // Get address of the diamond init contract
       const diamondUpgradeAddress = cmd.diamondUpgradeAddress;
@@ -218,7 +125,6 @@
     });
 
   await program.parseAsync(process.argv);
->>>>>>> 9c85f58f
 }
 
 main()
