--- conflicted
+++ resolved
@@ -12,59 +12,21 @@
 const ethTestConfig = JSON.parse(fs.readFileSync(`${testConfigPath}/eth.json`, { encoding: "utf-8" }));
 
 async function main() {
-<<<<<<< HEAD
-    const program = new Command();
-
-    program
-        .option('--private-key <private-key>')
-        .option('--chain-id <chain-id>')
-        .option('--gas-price <gas-price>')
-        .option('--nonce <nonce>')
-        .action(async (cmd) => {
-            const deployWallet = cmd.privateKey
-                ? new Wallet(cmd.privateKey, provider)
-                : Wallet.fromMnemonic(
-                      process.env.MNEMONIC ? process.env.MNEMONIC : ethTestConfig.mnemonic,
-                      "m/44'/60'/0'/0/1"
-                  ).connect(provider);
-            console.log(`Using deployer wallet: ${deployWallet.address}`);
-
-            const gasPrice = cmd.gasPrice ? parseUnits(cmd.gasPrice, 'gwei') : await provider.getGasPrice();
-            console.log(`Using gas price: ${formatUnits(gasPrice, 'gwei')} gwei`);
-
-            const nonce = cmd.nonce ? parseInt(cmd.nonce) : await deployWallet.getTransactionCount();
-            console.log(`Using nonce: ${nonce}`);
-
-            const deployer = new Deployer({
-                deployWallet,
-                verbose: true
-            });
-
-            const zkSync = deployer.stateTransitionChainContract(deployWallet);
-            const validatorTimelock = deployer.validatorTimelock(deployWallet);
-            const tx = await zkSync.setValidator(validatorTimelock.address, true);
-            console.log(`Transaction sent with hash ${tx.hash} and nonce ${tx.nonce}`);
-            const receipt = await tx.wait();
-
-            console.log(`Validator is set, gasUsed: ${receipt.gasUsed.toString()}`);
-        });
-
-    await program.parseAsync(process.argv);
-=======
   const program = new Command();
 
   program
-    .option("--private-key <private-key>")
-    .option("--gas-price <gas-price>")
-    .option("--nonce <nonce>")
+    .option('--private-key <private-key>')
+    .option('--chain-id <chain-id>')
+    .option('--gas-price <gas-price>')
+    .option('--nonce <nonce>')
     .action(async (cmd) => {
-      const deployWallet = cmd.privateKey
-        ? new Wallet(cmd.privateKey, provider)
-        : Wallet.fromMnemonic(
-            process.env.MNEMONIC ? process.env.MNEMONIC : ethTestConfig.mnemonic,
-            "m/44'/60'/0'/0/1"
-          ).connect(provider);
-      console.log(`Using deployer wallet: ${deployWallet.address}`);
+        const deployWallet = cmd.privateKey
+            ? new Wallet(cmd.privateKey, provider)
+            : Wallet.fromMnemonic(
+                  process.env.MNEMONIC ? process.env.MNEMONIC : ethTestConfig.mnemonic,
+                  "m/44'/60'/0'/0/1"
+              ).connect(provider);
+        console.log(`Using deployer wallet: ${deployWallet.address}`);
 
       const gasPrice = cmd.gasPrice ? parseUnits(cmd.gasPrice, "gwei") : await provider.getGasPrice();
       console.log(`Using gas price: ${formatUnits(gasPrice, "gwei")} gwei`);
@@ -77,7 +39,7 @@
         verbose: true,
       });
 
-      const zkSync = deployer.zkSyncContract(deployWallet);
+      const zkSync = deployer.stateTransitionChainContract(deployWallet);
       const validatorTimelock = deployer.validatorTimelock(deployWallet);
       const tx = await zkSync.setValidator(validatorTimelock.address, true);
       console.log(`Transaction sent with hash ${tx.hash} and nonce ${tx.nonce}`);
@@ -87,7 +49,6 @@
     });
 
   await program.parseAsync(process.argv);
->>>>>>> 9c85f58f
 }
 
 main()
