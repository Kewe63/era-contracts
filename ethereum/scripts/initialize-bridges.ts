--- conflicted
+++ resolved
@@ -1,4 +1,3 @@
-<<<<<<< HEAD
 import { Command } from 'commander';
 import { ethers, Wallet } from 'ethers';
 import { Deployer } from '../src.ts/deploy';
@@ -18,29 +17,11 @@
 import * as fs from 'fs';
 import * as path from 'path';
 import { L1ERC20Bridge } from '../typechain';
-=======
-import { Command } from "commander";
-import { ethers, Wallet } from "ethers";
-import { Deployer } from "../src.ts/deploy";
-import { formatUnits, parseUnits } from "ethers/lib/utils";
-import {
-  computeL2Create2Address,
-  web3Provider,
-  hashL2Bytecode,
-  applyL1ToL2Alias,
-  getNumberFromEnv,
-  REQUIRED_L2_GAS_PRICE_PER_PUBDATA,
-} from "./utils";
-
-import * as fs from "fs";
-import * as path from "path";
->>>>>>> 9c85f58f
 
 const provider = web3Provider();
 const testConfigPath = path.join(process.env.ZKSYNC_HOME as string, "etc/test_config/constant");
 const ethTestConfig = JSON.parse(fs.readFileSync(`${testConfigPath}/eth.json`, { encoding: "utf-8" }));
 
-<<<<<<< HEAD
 
 
 async function initializeBridges(
@@ -118,7 +99,7 @@
 }
 
 async function main() {
-    const program = new Command();
+  const program = new Command();
 
     program.version('0.1.0').name('initialize-bridges-chain');
 
@@ -138,11 +119,11 @@
                   ).connect(provider);
             console.log(`Using deployer wallet: ${deployWallet.address}`);
 
-            const gasPrice = cmd.gasPrice ? parseUnits(cmd.gasPrice, 'gwei') : await provider.getGasPrice();
-            console.log(`Using gas price: ${formatUnits(gasPrice, 'gwei')} gwei`);
+      const gasPrice = cmd.gasPrice ? parseUnits(cmd.gasPrice, "gwei") : await provider.getGasPrice();
+      console.log(`Using gas price: ${formatUnits(gasPrice, "gwei")} gwei`);
 
-            const nonce = cmd.nonce ? parseInt(cmd.nonce) : await deployWallet.getTransactionCount();
-            console.log(`Using nonce: ${nonce}`);
+      const nonce = cmd.nonce ? parseInt(cmd.nonce) : await deployWallet.getTransactionCount();
+      console.log(`Using nonce: ${nonce}`);
 
             const deployer = new Deployer({
                 deployWallet,
@@ -155,170 +136,7 @@
             }
         });
 
-    await program.parseAsync(process.argv);
-=======
-const contractArtifactsPath = path.join(process.env.ZKSYNC_HOME as string, "contracts/zksync/artifacts-zk/");
-
-const l2BridgeArtifactsPath = path.join(contractArtifactsPath, "cache-zk/solpp-generated-contracts/bridge/");
-
-const openzeppelinTransparentProxyArtifactsPath = path.join(
-  contractArtifactsPath,
-  "@openzeppelin/contracts/proxy/transparent/"
-);
-const openzeppelinBeaconProxyArtifactsPath = path.join(contractArtifactsPath, "@openzeppelin/contracts/proxy/beacon");
-
-function readBytecode(path: string, fileName: string) {
-  return JSON.parse(fs.readFileSync(`${path}/${fileName}.sol/${fileName}.json`, { encoding: "utf-8" })).bytecode;
-}
-
-function readInterface(path: string, fileName: string) {
-  const abi = JSON.parse(fs.readFileSync(`${path}/${fileName}.sol/${fileName}.json`, { encoding: "utf-8" })).abi;
-  return new ethers.utils.Interface(abi);
-}
-
-const L2_ERC20_BRIDGE_PROXY_BYTECODE = readBytecode(
-  openzeppelinTransparentProxyArtifactsPath,
-  "TransparentUpgradeableProxy"
-);
-const L2_ERC20_BRIDGE_IMPLEMENTATION_BYTECODE = readBytecode(l2BridgeArtifactsPath, "L2ERC20Bridge");
-const L2_STANDARD_ERC20_IMPLEMENTATION_BYTECODE = readBytecode(l2BridgeArtifactsPath, "L2StandardERC20");
-const L2_STANDARD_ERC20_PROXY_BYTECODE = readBytecode(openzeppelinBeaconProxyArtifactsPath, "BeaconProxy");
-const L2_STANDARD_ERC20_PROXY_FACTORY_BYTECODE = readBytecode(
-  openzeppelinBeaconProxyArtifactsPath,
-  "UpgradeableBeacon"
-);
-const L2_ERC20_BRIDGE_INTERFACE = readInterface(l2BridgeArtifactsPath, "L2ERC20Bridge");
-const DEPLOY_L2_BRIDGE_COUNTERPART_GAS_LIMIT = getNumberFromEnv("CONTRACTS_DEPLOY_L2_BRIDGE_COUNTERPART_GAS_LIMIT");
-
-async function main() {
-  const program = new Command();
-
-  program.version("0.1.0").name("initialize-bridges");
-
-  program
-    .option("--private-key <private-key>")
-    .option("--gas-price <gas-price>")
-    .option("--nonce <nonce>")
-    .option("--erc20-bridge <erc20-bridge>")
-    .action(async (cmd) => {
-      const deployWallet = cmd.privateKey
-        ? new Wallet(cmd.privateKey, provider)
-        : Wallet.fromMnemonic(
-            process.env.MNEMONIC ? process.env.MNEMONIC : ethTestConfig.mnemonic,
-            "m/44'/60'/0'/0/0"
-          ).connect(provider);
-      console.log(`Using deployer wallet: ${deployWallet.address}`);
-
-      const gasPrice = cmd.gasPrice ? parseUnits(cmd.gasPrice, "gwei") : await provider.getGasPrice();
-      console.log(`Using gas price: ${formatUnits(gasPrice, "gwei")} gwei`);
-
-      const nonce = cmd.nonce ? parseInt(cmd.nonce) : await deployWallet.getTransactionCount();
-      console.log(`Using nonce: ${nonce}`);
-
-      const deployer = new Deployer({
-        deployWallet,
-        verbose: true,
-      });
-
-      const zkSync = deployer.zkSyncContract(deployWallet);
-      const erc20Bridge = cmd.erc20Bridge
-        ? deployer.defaultERC20Bridge(deployWallet).attach(cmd.erc20Bridge)
-        : deployer.defaultERC20Bridge(deployWallet);
-
-      const priorityTxMaxGasLimit = getNumberFromEnv("CONTRACTS_PRIORITY_TX_MAX_GAS_LIMIT");
-      const l1GovernorAddress = await zkSync.getGovernor();
-      // Check whether governor is a smart contract on L1 to apply alias if needed.
-      const l1GovernorCodeSize = ethers.utils.hexDataLength(await deployWallet.provider.getCode(l1GovernorAddress));
-      const l2GovernorAddress = l1GovernorCodeSize == 0 ? l1GovernorAddress : applyL1ToL2Alias(l1GovernorAddress);
-      const abiCoder = new ethers.utils.AbiCoder();
-
-      const l2ERC20BridgeImplAddr = computeL2Create2Address(
-        applyL1ToL2Alias(erc20Bridge.address),
-        L2_ERC20_BRIDGE_IMPLEMENTATION_BYTECODE,
-        "0x",
-        ethers.constants.HashZero
-      );
-
-      const proxyInitializationParams = L2_ERC20_BRIDGE_INTERFACE.encodeFunctionData("initialize", [
-        erc20Bridge.address,
-        hashL2Bytecode(L2_STANDARD_ERC20_PROXY_BYTECODE),
-        l2GovernorAddress,
-      ]);
-      const l2ERC20BridgeProxyAddr = computeL2Create2Address(
-        applyL1ToL2Alias(erc20Bridge.address),
-        L2_ERC20_BRIDGE_PROXY_BYTECODE,
-        ethers.utils.arrayify(
-          abiCoder.encode(
-            ["address", "address", "bytes"],
-            [l2ERC20BridgeImplAddr, l2GovernorAddress, proxyInitializationParams]
-          )
-        ),
-        ethers.constants.HashZero
-      );
-
-      const l2StandardToken = computeL2Create2Address(
-        l2ERC20BridgeProxyAddr,
-        L2_STANDARD_ERC20_IMPLEMENTATION_BYTECODE,
-        "0x",
-        ethers.constants.HashZero
-      );
-      const l2TokenFactoryAddr = computeL2Create2Address(
-        l2ERC20BridgeProxyAddr,
-        L2_STANDARD_ERC20_PROXY_FACTORY_BYTECODE,
-        ethers.utils.arrayify(abiCoder.encode(["address"], [l2StandardToken])),
-        ethers.constants.HashZero
-      );
-
-      // There will be two deployments done during the initial initialization
-      const requiredValueToInitializeBridge = await zkSync.l2TransactionBaseCost(
-        gasPrice,
-        DEPLOY_L2_BRIDGE_COUNTERPART_GAS_LIMIT,
-        REQUIRED_L2_GAS_PRICE_PER_PUBDATA
-      );
-
-      const requiredValueToPublishBytecodes = await zkSync.l2TransactionBaseCost(
-        gasPrice,
-        priorityTxMaxGasLimit,
-        REQUIRED_L2_GAS_PRICE_PER_PUBDATA
-      );
-
-      const independentInitialization = [
-        zkSync.requestL2Transaction(
-          ethers.constants.AddressZero,
-          0,
-          "0x",
-          priorityTxMaxGasLimit,
-          REQUIRED_L2_GAS_PRICE_PER_PUBDATA,
-          [L2_STANDARD_ERC20_PROXY_FACTORY_BYTECODE, L2_STANDARD_ERC20_IMPLEMENTATION_BYTECODE],
-          deployWallet.address,
-          { gasPrice, nonce, value: requiredValueToPublishBytecodes }
-        ),
-        erc20Bridge.initialize(
-          [L2_ERC20_BRIDGE_IMPLEMENTATION_BYTECODE, L2_ERC20_BRIDGE_PROXY_BYTECODE, L2_STANDARD_ERC20_PROXY_BYTECODE],
-          l2TokenFactoryAddr,
-          l2GovernorAddress,
-          requiredValueToInitializeBridge,
-          requiredValueToInitializeBridge,
-          {
-            gasPrice,
-            nonce: nonce + 1,
-            value: requiredValueToInitializeBridge.mul(2),
-          }
-        ),
-      ];
-
-      const txs = await Promise.all(independentInitialization);
-      for (const tx of txs) {
-        console.log(`Transaction sent with hash ${tx.hash} and nonce ${tx.nonce}. Waiting for receipt...`);
-      }
-      const receipts = await Promise.all(txs.map((tx) => tx.wait(2)));
-
-      console.log(`ERC20 bridge initialized, gasUsed: ${receipts[1].gasUsed.toString()}`);
-      console.log(`CONTRACTS_L2_ERC20_BRIDGE_ADDR=${await erc20Bridge.l2Bridge()}`);
-    });
-
   await program.parseAsync(process.argv);
->>>>>>> 9c85f58f
 }
 
 main()
