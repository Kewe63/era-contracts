--- conflicted
+++ resolved
@@ -118,11 +118,7 @@
         selectors[15] = GettersFacet.getVerifierParams.selector;
         selectors[16] = GettersFacet.isDiamondStorageFrozen.selector;
         selectors[17] = GettersFacet.getPriorityTxMaxGasLimit.selector;
-<<<<<<< HEAD
-        selectors[18] = GettersFacet.getAllowList.selector;
-=======
         selectors[18] = GettersFacet.isEthWithdrawalFinalized.selector;
->>>>>>> c9474058
         selectors[19] = GettersFacet.facets.selector;
         selectors[20] = GettersFacet.facetFunctionSelectors.selector;
         selectors[21] = GettersFacet.facetAddresses.selector;
