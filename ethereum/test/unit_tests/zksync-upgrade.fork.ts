<<<<<<< HEAD
import * as hardhat from 'hardhat';
import { expect } from 'chai';
import { facetCut, Action, getAllSelectors } from '../../src.ts/diamondCut';

import { IDiamondCutFactory } from '../../typechain/IDiamondCutFactory';
import { IExecutorFactory } from '../../typechain/IExecutorFactory';
import { IExecutor } from '../../typechain/IExecutor';
import { IGettersFactory } from '../../typechain/IGettersFactory';
import { IGetters } from '../../typechain/IGetters';
import { IGovernanceFactory } from '../../typechain/IGovernanceFactory';
import { IGovernance } from '../../typechain/IGovernance';
import { IMailboxFactory } from '../../typechain/IMailboxFactory';
import { IMailbox } from '../../typechain/IMailbox';
import { IBridgehubFactory } from '../../typechain/IBridgehubFactory';
import { IBridgehub } from '../../typechain/IBridgehub';
import { ethers } from 'ethers';

// TODO: change to the mainet config
const DIAMOND_PROXY_ADDRESS = '0x1908e2BF4a88F91E4eF0DC72f02b8Ea36BEa2319';

describe('Diamond proxy upgrade fork test', function () {
    let governor: ethers.Signer;
    let diamondProxy: IBridgehub;

    let newDiamondCutFacet: IDiamondCut;
    let newExecutorFacet: IExecutor;
    let newGettersFacet: IGetters;
    let newGovernanceFacet: IGovernance;
    let newMailboxFacet: IMailbox;

    let diamondCutData;

    before(async () => {
        const signers = await hardhat.ethers.getSigners();
        diamondProxy = IBridgehubFactory.connect(DIAMOND_PROXY_ADDRESS, signers[0]);
        const governorAddress = await diamondProxy.getGovernor();

        await hardhat.network.provider.request({ method: 'hardhat_impersonateAccount', params: [governorAddress] });
        governor = await hardhat.ethers.provider.getSigner(governorAddress);

        await hardhat.network.provider.send('hardhat_setBalance', [governorAddress, '0xfffffffffffffffff']);

        const diamondCutFacetFactory = await hardhat.ethers.getContractFactory('DiamondCutFacet');
        const diamondCutFacet = await diamondCutFacetFactory.deploy();
        newDiamondCutFacet = IDiamondCutFactory.connect(diamondCutFacet.address, diamondCutFacet.signer);

        const executorFacetFactory = await hardhat.ethers.getContractFactory('ExecutorFacet');
        const executorFacet = await executorFacetFactory.deploy();
        newExecutorFacet = IExecutorFactory.connect(executorFacet.address, executorFacet.signer);

        const gettersFacetFactory = await hardhat.ethers.getContractFactory('GettersFacet');
        const gettersFacet = await gettersFacetFactory.deploy();
        newGettersFacet = IGettersFactory.connect(gettersFacet.address, gettersFacet.signer);

        const governanceFacetFactory = await hardhat.ethers.getContractFactory('GovernanceFacet');
        const governanceFacet = await governanceFacetFactory.deploy();
        newGovernanceFacet = IGovernanceFactory.connect(governanceFacet.address, governanceFacet.signer);

        const mailboxFacetFactory = await hardhat.ethers.getContractFactory('Mailbox');
        const mailboxFacet = await mailboxFacetFactory.deploy();
        newMailboxFacet = IMailboxFactory.connect(mailboxFacet.address, mailboxFacet.signer);

        // If the upgrade is already running, then cancel it to start upgrading over.
        const currentUpgradeStatus = await diamondProxy.getUpgradeProposalState();
        if (currentUpgradeStatus != 0) {
            const upgradeProposalHash = await diamondProxy.getProposedUpgradeHash();
            await diamondProxy.connect(governorAddress).cancelUpgradeProposal(upgradeProposalHash);
        }

        // Prepare diamond cut for upgrade
        let facetCuts;
        {
            const getters = await hardhat.ethers.getContractAt('GettersFacet', newGettersFacet.address);
            const diamondCutFacet = await hardhat.ethers.getContractAt('DiamondCutFacet', newDiamondCutFacet.address);
            const executor = await hardhat.ethers.getContractAt('ExecutorFacet', newExecutorFacet.address);
            const governance = await hardhat.ethers.getContractAt('GovernanceFacet', newGovernanceFacet.address);
            const mailbox = await hardhat.ethers.getContractAt('Mailbox', newMailboxFacet.address);

            const oldFacets = await diamondProxy.facets();
            let selectorsToRemove = [];
            for (let i = 0; i < oldFacets.length; ++i) {
                selectorsToRemove.push(...oldFacets[i].selectors);
            }

            facetCuts = [
                // Remove old facets
                {
                    facet: ethers.constants.AddressZero,
                    selectors: selectorsToRemove,
                    action: Action.Remove,
                    isFreezable: false
                },
                // Add new facets
                facetCut(diamondCutFacet.address, diamondCutFacet.interface, Action.Add, false),
                facetCut(getters.address, getters.interface, Action.Add, false),
                facetCut(mailbox.address, mailbox.interface, Action.Add, true),
                facetCut(executor.address, executor.interface, Action.Add, true),
                facetCut(governance.address, governance.interface, Action.Add, true)
            ];
        }
        diamondCutData = {
            facetCuts,
            initAddress: ethers.constants.AddressZero,
            initCalldata: []
        };
    });

    it('should start upgrade', async () => {
        const upgradeStatusBefore = await diamondProxy.getUpgradeProposalState();

        const expectedProposalId = await diamondProxy.getCurrentProposalId();
        await diamondProxy.connect(governor).proposeTransparentUpgrade(diamondCutData, expectedProposalId.add(1));

        const upgradeStatusAfter = await diamondProxy.getUpgradeProposalState();

        expect(upgradeStatusBefore).eq(0);
        expect(upgradeStatusAfter).eq(1);
    });

    it('should finish upgrade', async () => {
        const upgradeStatusBefore = await diamondProxy.getUpgradeProposalState();
        await diamondProxy.connect(governor).executeUpgrade(diamondCutData, ethers.constants.HashZero);
        const upgradeStatusAfter = await diamondProxy.getUpgradeProposalState();

        expect(upgradeStatusBefore).eq(1);
        expect(upgradeStatusAfter).eq(0);
    });

    it('should start second upgrade', async () => {
        const upgradeStatusBefore = await diamondProxy.getUpgradeProposalState();

        const expectedProposalId = await diamondProxy.getCurrentProposalId();
        await diamondProxy.connect(governor).proposeTransparentUpgrade(diamondCutData, expectedProposalId.add(1));

        const upgradeStatusAfter = await diamondProxy.getUpgradeProposalState();

        expect(upgradeStatusBefore).eq(0);
        expect(upgradeStatusAfter).eq(1);
    });

    it('should finish second upgrade', async () => {
        const upgradeStatusBefore = await diamondProxy.getUpgradeProposalState();
        await diamondProxy.connect(governor).executeUpgrade(diamondCutData, ethers.constants.HashZero);
        const upgradeStatusAfter = await diamondProxy.getUpgradeProposalState();

        expect(upgradeStatusBefore).eq(1);
        expect(upgradeStatusAfter).eq(0);
    });

    it('check getters functions', async () => {
        const governorAddr = await diamondProxy.getGovernor();
        expect(governorAddr).to.be.eq(await governor.getAddress());

        const isFrozen = await diamondProxy.isDiamondStorageFrozen();
        expect(isFrozen).to.be.eq(false);

        const getters = await hardhat.ethers.getContractAt('GettersFacet', newGettersFacet.address);
        const diamondCutFacet = await hardhat.ethers.getContractAt('DiamondCutFacet', newDiamondCutFacet.address);
        const executor = await hardhat.ethers.getContractAt('ExecutorFacet', newExecutorFacet.address);
        const governance = await hardhat.ethers.getContractAt('GovernanceFacet', newGovernanceFacet.address);
        const mailbox = await hardhat.ethers.getContractAt('Mailbox', newMailboxFacet.address);

        const facets = [...(await await diamondProxy.facets())].sort();
        const expectedFacets = [
            [newDiamondCutFacet.address, getAllSelectors(diamondCutFacet.interface)],
            [newExecutorFacet.address, getAllSelectors(executor.interface)],
            [newGettersFacet.address, getAllSelectors(getters.interface)],
            [newGovernanceFacet.address, getAllSelectors(governance.interface)],
            [newMailboxFacet.address, getAllSelectors(mailbox.interface)]
        ].sort();
        expect(expectedFacets).to.be.eql(facets);
    });
=======
import * as hardhat from "hardhat";
import { expect } from "chai";
import { facetCut, Action, getAllSelectors } from "../../src.ts/diamondCut";

import { IDiamondCutFactory } from "../../typechain/IDiamondCutFactory";
import type { IDiamondCut } from "../../typechain/IDiamondCut";
import { IExecutorFactory } from "../../typechain/IExecutorFactory";
import type { IExecutor } from "../../typechain/IExecutor";
import { IGettersFactory } from "../../typechain/IGettersFactory";
import type { IGetters } from "../../typechain/IGetters";
import { IGovernanceFactory } from "../../typechain/IGovernanceFactory";
import type { IGovernance } from "../../typechain/IGovernance";
import { IMailboxFactory } from "../../typechain/IMailboxFactory";
import type { IMailbox } from "../../typechain/IMailbox";
import { IZkSyncFactory } from "../../typechain/IZkSyncFactory";
import type { IZkSync } from "../../typechain/IZkSync";
import { ethers } from "ethers";

// TODO: change to the mainet config
const DIAMOND_PROXY_ADDRESS = "0x1908e2BF4a88F91E4eF0DC72f02b8Ea36BEa2319";

describe("Diamond proxy upgrade fork test", function () {
  let governor: ethers.Signer;
  let diamondProxy: IZkSync;

  let newDiamondCutFacet: IDiamondCut;
  let newExecutorFacet: IExecutor;
  let newGettersFacet: IGetters;
  let newGovernanceFacet: IGovernance;
  let newMailboxFacet: IMailbox;

  let diamondCutData;

  before(async () => {
    const signers = await hardhat.ethers.getSigners();
    diamondProxy = IZkSyncFactory.connect(DIAMOND_PROXY_ADDRESS, signers[0]);
    const governorAddress = await diamondProxy.getGovernor();

    await hardhat.network.provider.request({ method: "hardhat_impersonateAccount", params: [governorAddress] });
    governor = await hardhat.ethers.provider.getSigner(governorAddress);

    await hardhat.network.provider.send("hardhat_setBalance", [governorAddress, "0xfffffffffffffffff"]);

    const diamondCutFacetFactory = await hardhat.ethers.getContractFactory("DiamondCutFacet");
    const diamondCutFacet = await diamondCutFacetFactory.deploy();
    newDiamondCutFacet = IDiamondCutFactory.connect(diamondCutFacet.address, diamondCutFacet.signer);

    const executorFacetFactory = await hardhat.ethers.getContractFactory("ExecutorFacet");
    const executorFacet = await executorFacetFactory.deploy();
    newExecutorFacet = IExecutorFactory.connect(executorFacet.address, executorFacet.signer);

    const gettersFacetFactory = await hardhat.ethers.getContractFactory("GettersFacet");
    const gettersFacet = await gettersFacetFactory.deploy();
    newGettersFacet = IGettersFactory.connect(gettersFacet.address, gettersFacet.signer);

    const governanceFacetFactory = await hardhat.ethers.getContractFactory("GovernanceFacet");
    const governanceFacet = await governanceFacetFactory.deploy();
    newGovernanceFacet = IGovernanceFactory.connect(governanceFacet.address, governanceFacet.signer);

    const mailboxFacetFactory = await hardhat.ethers.getContractFactory("MailboxFacet");
    const mailboxFacet = await mailboxFacetFactory.deploy();
    newMailboxFacet = IMailboxFactory.connect(mailboxFacet.address, mailboxFacet.signer);

    // If the upgrade is already running, then cancel it to start upgrading over.
    const currentUpgradeStatus = await diamondProxy.getUpgradeProposalState();
    if (currentUpgradeStatus != 0) {
      const upgradeProposalHash = await diamondProxy.getProposedUpgradeHash();
      await diamondProxy.connect(governorAddress).cancelUpgradeProposal(upgradeProposalHash);
    }

    // Prepare diamond cut for upgrade
    let facetCuts;
    {
      const getters = await hardhat.ethers.getContractAt("GettersFacet", newGettersFacet.address);
      const diamondCutFacet = await hardhat.ethers.getContractAt("DiamondCutFacet", newDiamondCutFacet.address);
      const executor = await hardhat.ethers.getContractAt("ExecutorFacet", newExecutorFacet.address);
      const governance = await hardhat.ethers.getContractAt("GovernanceFacet", newGovernanceFacet.address);
      const mailbox = await hardhat.ethers.getContractAt("MailboxFacet", newMailboxFacet.address);

      const oldFacets = await diamondProxy.facets();
      const selectorsToRemove = [];
      for (let i = 0; i < oldFacets.length; ++i) {
        selectorsToRemove.push(...oldFacets[i].selectors);
      }

      facetCuts = [
        // Remove old facets
        {
          facet: ethers.constants.AddressZero,
          selectors: selectorsToRemove,
          action: Action.Remove,
          isFreezable: false,
        },
        // Add new facets
        facetCut(diamondCutFacet.address, diamondCutFacet.interface, Action.Add, false),
        facetCut(getters.address, getters.interface, Action.Add, false),
        facetCut(mailbox.address, mailbox.interface, Action.Add, true),
        facetCut(executor.address, executor.interface, Action.Add, true),
        facetCut(governance.address, governance.interface, Action.Add, true),
      ];
    }
    diamondCutData = {
      facetCuts,
      initAddress: ethers.constants.AddressZero,
      initCalldata: [],
    };
  });

  it("should start upgrade", async () => {
    const upgradeStatusBefore = await diamondProxy.getUpgradeProposalState();

    const expectedProposalId = await diamondProxy.getCurrentProposalId();
    await diamondProxy.connect(governor).proposeTransparentUpgrade(diamondCutData, expectedProposalId.add(1));

    const upgradeStatusAfter = await diamondProxy.getUpgradeProposalState();

    expect(upgradeStatusBefore).eq(0);
    expect(upgradeStatusAfter).eq(1);
  });

  it("should finish upgrade", async () => {
    const upgradeStatusBefore = await diamondProxy.getUpgradeProposalState();
    await diamondProxy.connect(governor).executeUpgrade(diamondCutData, ethers.constants.HashZero);
    const upgradeStatusAfter = await diamondProxy.getUpgradeProposalState();

    expect(upgradeStatusBefore).eq(1);
    expect(upgradeStatusAfter).eq(0);
  });

  it("should start second upgrade", async () => {
    const upgradeStatusBefore = await diamondProxy.getUpgradeProposalState();

    const expectedProposalId = await diamondProxy.getCurrentProposalId();
    await diamondProxy.connect(governor).proposeTransparentUpgrade(diamondCutData, expectedProposalId.add(1));

    const upgradeStatusAfter = await diamondProxy.getUpgradeProposalState();

    expect(upgradeStatusBefore).eq(0);
    expect(upgradeStatusAfter).eq(1);
  });

  it("should finish second upgrade", async () => {
    const upgradeStatusBefore = await diamondProxy.getUpgradeProposalState();
    await diamondProxy.connect(governor).executeUpgrade(diamondCutData, ethers.constants.HashZero);
    const upgradeStatusAfter = await diamondProxy.getUpgradeProposalState();

    expect(upgradeStatusBefore).eq(1);
    expect(upgradeStatusAfter).eq(0);
  });

  it("check getters functions", async () => {
    const governorAddr = await diamondProxy.getGovernor();
    expect(governorAddr).to.be.eq(await governor.getAddress());

    const isFrozen = await diamondProxy.isDiamondStorageFrozen();
    expect(isFrozen).to.be.eq(false);

    const getters = await hardhat.ethers.getContractAt("GettersFacet", newGettersFacet.address);
    const diamondCutFacet = await hardhat.ethers.getContractAt("DiamondCutFacet", newDiamondCutFacet.address);
    const executor = await hardhat.ethers.getContractAt("ExecutorFacet", newExecutorFacet.address);
    const governance = await hardhat.ethers.getContractAt("GovernanceFacet", newGovernanceFacet.address);
    const mailbox = await hardhat.ethers.getContractAt("MailboxFacet", newMailboxFacet.address);

    const facets = [...(await await diamondProxy.facets())].sort();
    const expectedFacets = [
      [newDiamondCutFacet.address, getAllSelectors(diamondCutFacet.interface)],
      [newExecutorFacet.address, getAllSelectors(executor.interface)],
      [newGettersFacet.address, getAllSelectors(getters.interface)],
      [newGovernanceFacet.address, getAllSelectors(governance.interface)],
      [newMailboxFacet.address, getAllSelectors(mailbox.interface)],
    ].sort();
    expect(expectedFacets).to.be.eql(facets);
  });
>>>>>>> 9c85f58f
});<|MERGE_RESOLUTION|>--- conflicted
+++ resolved
@@ -1,9 +1,9 @@
-<<<<<<< HEAD
-import * as hardhat from 'hardhat';
-import { expect } from 'chai';
-import { facetCut, Action, getAllSelectors } from '../../src.ts/diamondCut';
+import * as hardhat from "hardhat";
+import { expect } from "chai";
+import { facetCut, Action, getAllSelectors } from "../../src.ts/diamondCut";
 
 import { IDiamondCutFactory } from '../../typechain/IDiamondCutFactory';
+import type { IDiamondCut } from "../../typechain/IDiamondCut";
 import { IExecutorFactory } from '../../typechain/IExecutorFactory';
 import { IExecutor } from '../../typechain/IExecutor';
 import { IGettersFactory } from '../../typechain/IGettersFactory';
@@ -17,185 +17,11 @@
 import { ethers } from 'ethers';
 
 // TODO: change to the mainet config
-const DIAMOND_PROXY_ADDRESS = '0x1908e2BF4a88F91E4eF0DC72f02b8Ea36BEa2319';
+const DIAMOND_PROXY_ADDRESS = "0x1908e2BF4a88F91E4eF0DC72f02b8Ea36BEa2319";
 
 describe('Diamond proxy upgrade fork test', function () {
     let governor: ethers.Signer;
     let diamondProxy: IBridgehub;
-
-    let newDiamondCutFacet: IDiamondCut;
-    let newExecutorFacet: IExecutor;
-    let newGettersFacet: IGetters;
-    let newGovernanceFacet: IGovernance;
-    let newMailboxFacet: IMailbox;
-
-    let diamondCutData;
-
-    before(async () => {
-        const signers = await hardhat.ethers.getSigners();
-        diamondProxy = IBridgehubFactory.connect(DIAMOND_PROXY_ADDRESS, signers[0]);
-        const governorAddress = await diamondProxy.getGovernor();
-
-        await hardhat.network.provider.request({ method: 'hardhat_impersonateAccount', params: [governorAddress] });
-        governor = await hardhat.ethers.provider.getSigner(governorAddress);
-
-        await hardhat.network.provider.send('hardhat_setBalance', [governorAddress, '0xfffffffffffffffff']);
-
-        const diamondCutFacetFactory = await hardhat.ethers.getContractFactory('DiamondCutFacet');
-        const diamondCutFacet = await diamondCutFacetFactory.deploy();
-        newDiamondCutFacet = IDiamondCutFactory.connect(diamondCutFacet.address, diamondCutFacet.signer);
-
-        const executorFacetFactory = await hardhat.ethers.getContractFactory('ExecutorFacet');
-        const executorFacet = await executorFacetFactory.deploy();
-        newExecutorFacet = IExecutorFactory.connect(executorFacet.address, executorFacet.signer);
-
-        const gettersFacetFactory = await hardhat.ethers.getContractFactory('GettersFacet');
-        const gettersFacet = await gettersFacetFactory.deploy();
-        newGettersFacet = IGettersFactory.connect(gettersFacet.address, gettersFacet.signer);
-
-        const governanceFacetFactory = await hardhat.ethers.getContractFactory('GovernanceFacet');
-        const governanceFacet = await governanceFacetFactory.deploy();
-        newGovernanceFacet = IGovernanceFactory.connect(governanceFacet.address, governanceFacet.signer);
-
-        const mailboxFacetFactory = await hardhat.ethers.getContractFactory('Mailbox');
-        const mailboxFacet = await mailboxFacetFactory.deploy();
-        newMailboxFacet = IMailboxFactory.connect(mailboxFacet.address, mailboxFacet.signer);
-
-        // If the upgrade is already running, then cancel it to start upgrading over.
-        const currentUpgradeStatus = await diamondProxy.getUpgradeProposalState();
-        if (currentUpgradeStatus != 0) {
-            const upgradeProposalHash = await diamondProxy.getProposedUpgradeHash();
-            await diamondProxy.connect(governorAddress).cancelUpgradeProposal(upgradeProposalHash);
-        }
-
-        // Prepare diamond cut for upgrade
-        let facetCuts;
-        {
-            const getters = await hardhat.ethers.getContractAt('GettersFacet', newGettersFacet.address);
-            const diamondCutFacet = await hardhat.ethers.getContractAt('DiamondCutFacet', newDiamondCutFacet.address);
-            const executor = await hardhat.ethers.getContractAt('ExecutorFacet', newExecutorFacet.address);
-            const governance = await hardhat.ethers.getContractAt('GovernanceFacet', newGovernanceFacet.address);
-            const mailbox = await hardhat.ethers.getContractAt('Mailbox', newMailboxFacet.address);
-
-            const oldFacets = await diamondProxy.facets();
-            let selectorsToRemove = [];
-            for (let i = 0; i < oldFacets.length; ++i) {
-                selectorsToRemove.push(...oldFacets[i].selectors);
-            }
-
-            facetCuts = [
-                // Remove old facets
-                {
-                    facet: ethers.constants.AddressZero,
-                    selectors: selectorsToRemove,
-                    action: Action.Remove,
-                    isFreezable: false
-                },
-                // Add new facets
-                facetCut(diamondCutFacet.address, diamondCutFacet.interface, Action.Add, false),
-                facetCut(getters.address, getters.interface, Action.Add, false),
-                facetCut(mailbox.address, mailbox.interface, Action.Add, true),
-                facetCut(executor.address, executor.interface, Action.Add, true),
-                facetCut(governance.address, governance.interface, Action.Add, true)
-            ];
-        }
-        diamondCutData = {
-            facetCuts,
-            initAddress: ethers.constants.AddressZero,
-            initCalldata: []
-        };
-    });
-
-    it('should start upgrade', async () => {
-        const upgradeStatusBefore = await diamondProxy.getUpgradeProposalState();
-
-        const expectedProposalId = await diamondProxy.getCurrentProposalId();
-        await diamondProxy.connect(governor).proposeTransparentUpgrade(diamondCutData, expectedProposalId.add(1));
-
-        const upgradeStatusAfter = await diamondProxy.getUpgradeProposalState();
-
-        expect(upgradeStatusBefore).eq(0);
-        expect(upgradeStatusAfter).eq(1);
-    });
-
-    it('should finish upgrade', async () => {
-        const upgradeStatusBefore = await diamondProxy.getUpgradeProposalState();
-        await diamondProxy.connect(governor).executeUpgrade(diamondCutData, ethers.constants.HashZero);
-        const upgradeStatusAfter = await diamondProxy.getUpgradeProposalState();
-
-        expect(upgradeStatusBefore).eq(1);
-        expect(upgradeStatusAfter).eq(0);
-    });
-
-    it('should start second upgrade', async () => {
-        const upgradeStatusBefore = await diamondProxy.getUpgradeProposalState();
-
-        const expectedProposalId = await diamondProxy.getCurrentProposalId();
-        await diamondProxy.connect(governor).proposeTransparentUpgrade(diamondCutData, expectedProposalId.add(1));
-
-        const upgradeStatusAfter = await diamondProxy.getUpgradeProposalState();
-
-        expect(upgradeStatusBefore).eq(0);
-        expect(upgradeStatusAfter).eq(1);
-    });
-
-    it('should finish second upgrade', async () => {
-        const upgradeStatusBefore = await diamondProxy.getUpgradeProposalState();
-        await diamondProxy.connect(governor).executeUpgrade(diamondCutData, ethers.constants.HashZero);
-        const upgradeStatusAfter = await diamondProxy.getUpgradeProposalState();
-
-        expect(upgradeStatusBefore).eq(1);
-        expect(upgradeStatusAfter).eq(0);
-    });
-
-    it('check getters functions', async () => {
-        const governorAddr = await diamondProxy.getGovernor();
-        expect(governorAddr).to.be.eq(await governor.getAddress());
-
-        const isFrozen = await diamondProxy.isDiamondStorageFrozen();
-        expect(isFrozen).to.be.eq(false);
-
-        const getters = await hardhat.ethers.getContractAt('GettersFacet', newGettersFacet.address);
-        const diamondCutFacet = await hardhat.ethers.getContractAt('DiamondCutFacet', newDiamondCutFacet.address);
-        const executor = await hardhat.ethers.getContractAt('ExecutorFacet', newExecutorFacet.address);
-        const governance = await hardhat.ethers.getContractAt('GovernanceFacet', newGovernanceFacet.address);
-        const mailbox = await hardhat.ethers.getContractAt('Mailbox', newMailboxFacet.address);
-
-        const facets = [...(await await diamondProxy.facets())].sort();
-        const expectedFacets = [
-            [newDiamondCutFacet.address, getAllSelectors(diamondCutFacet.interface)],
-            [newExecutorFacet.address, getAllSelectors(executor.interface)],
-            [newGettersFacet.address, getAllSelectors(getters.interface)],
-            [newGovernanceFacet.address, getAllSelectors(governance.interface)],
-            [newMailboxFacet.address, getAllSelectors(mailbox.interface)]
-        ].sort();
-        expect(expectedFacets).to.be.eql(facets);
-    });
-=======
-import * as hardhat from "hardhat";
-import { expect } from "chai";
-import { facetCut, Action, getAllSelectors } from "../../src.ts/diamondCut";
-
-import { IDiamondCutFactory } from "../../typechain/IDiamondCutFactory";
-import type { IDiamondCut } from "../../typechain/IDiamondCut";
-import { IExecutorFactory } from "../../typechain/IExecutorFactory";
-import type { IExecutor } from "../../typechain/IExecutor";
-import { IGettersFactory } from "../../typechain/IGettersFactory";
-import type { IGetters } from "../../typechain/IGetters";
-import { IGovernanceFactory } from "../../typechain/IGovernanceFactory";
-import type { IGovernance } from "../../typechain/IGovernance";
-import { IMailboxFactory } from "../../typechain/IMailboxFactory";
-import type { IMailbox } from "../../typechain/IMailbox";
-import { IZkSyncFactory } from "../../typechain/IZkSyncFactory";
-import type { IZkSync } from "../../typechain/IZkSync";
-import { ethers } from "ethers";
-
-// TODO: change to the mainet config
-const DIAMOND_PROXY_ADDRESS = "0x1908e2BF4a88F91E4eF0DC72f02b8Ea36BEa2319";
-
-describe("Diamond proxy upgrade fork test", function () {
-  let governor: ethers.Signer;
-  let diamondProxy: IZkSync;
 
   let newDiamondCutFacet: IDiamondCut;
   let newExecutorFacet: IExecutor;
@@ -205,10 +31,10 @@
 
   let diamondCutData;
 
-  before(async () => {
-    const signers = await hardhat.ethers.getSigners();
-    diamondProxy = IZkSyncFactory.connect(DIAMOND_PROXY_ADDRESS, signers[0]);
-    const governorAddress = await diamondProxy.getGovernor();
+    before(async () => {
+        const signers = await hardhat.ethers.getSigners();
+        diamondProxy = IBridgehubFactory.connect(DIAMOND_PROXY_ADDRESS, signers[0]);
+        const governorAddress = await diamondProxy.getGovernor();
 
     await hardhat.network.provider.request({ method: "hardhat_impersonateAccount", params: [governorAddress] });
     governor = await hardhat.ethers.provider.getSigner(governorAddress);
@@ -231,9 +57,9 @@
     const governanceFacet = await governanceFacetFactory.deploy();
     newGovernanceFacet = IGovernanceFactory.connect(governanceFacet.address, governanceFacet.signer);
 
-    const mailboxFacetFactory = await hardhat.ethers.getContractFactory("MailboxFacet");
-    const mailboxFacet = await mailboxFacetFactory.deploy();
-    newMailboxFacet = IMailboxFactory.connect(mailboxFacet.address, mailboxFacet.signer);
+        const mailboxFacetFactory = await hardhat.ethers.getContractFactory('Mailbox');
+        const mailboxFacet = await mailboxFacetFactory.deploy();
+        newMailboxFacet = IMailboxFactory.connect(mailboxFacet.address, mailboxFacet.signer);
 
     // If the upgrade is already running, then cancel it to start upgrading over.
     const currentUpgradeStatus = await diamondProxy.getUpgradeProposalState();
@@ -345,5 +171,4 @@
     ].sort();
     expect(expectedFacets).to.be.eql(facets);
   });
->>>>>>> 9c85f58f
 });