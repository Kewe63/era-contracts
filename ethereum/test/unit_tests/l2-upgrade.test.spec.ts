import { expect } from "chai";
import * as hardhat from "hardhat";
<<<<<<< HEAD
import * as fs from "fs";
import { diamondCut } from "../../src.ts/diamondCut";
import type { ExecutorFacet, GettersFacet, AdminFacet, ZkSyncStateTransition } from "../../typechain";
import {
=======
import { Action, facetCut, diamondCut } from "../../src.ts/diamondCut";
import type { ExecutorFacet, GettersFacet, AdminFacet } from "../../typechain";
import {
  DiamondInitFactory,
>>>>>>> c9474058
  ExecutorFacetFactory,
  GettersFacetFactory,
  AdminFacetFactory,
  DefaultUpgradeFactory,
  CustomUpgradeTestFactory,
  ZkSyncStateTransitionFactory,
} from "../../typechain";
import type { StoredBatchInfo, CommitBatchInfo } from "./utils";
import {
  getCallRevertReason,
  EMPTY_STRING_KECCAK,
  genesisStoredBatchInfo,
  L2_SYSTEM_CONTEXT_ADDRESS,
  L2_BOOTLOADER_ADDRESS,
  createSystemLogs,
  SYSTEM_LOG_KEYS,
  constructL2Log,
  packBatchTimestampAndBatchTimestamp,
  initialDeployment,
  CONTRACTS_LATEST_PROTOCOL_VERSION,
  createSystemLogsWithUpgrade,
} from "./utils";
import * as ethers from "ethers";
import type { BigNumberish, BytesLike } from "ethers";
import { Wallet } from "ethers";
import { REQUIRED_L1_TO_L2_GAS_PER_PUBDATA_LIMIT, hashBytecode } from "zksync-web3/build/src/utils";

import { keccak256 } from "ethers/lib/utils";

// process.env.CONTRACTS_LATEST_PROTOCOL_VERSION = CONTRACTS_LATEST_PROTOCOL_VERSION;

const L2_BOOTLOADER_BYTECODE_HASH = "0x1000100000000000000000000000000000000000000000000000000000000000";
const L2_DEFAULT_ACCOUNT_BYTECODE_HASH = "0x1001000000000000000000000000000000000000000000000000000000000000";

const testConfigPath = "./test/test_config/constant";
const ethTestConfig = JSON.parse(fs.readFileSync(`${testConfigPath}/eth.json`, { encoding: "utf-8" }));

const SYSTEM_UPGRADE_TX_TYPE = 254;

describe("L2 upgrade test", function () {
  let proxyExecutor: ExecutorFacet;
  let proxyAdmin: AdminFacet;
  let proxyGetters: GettersFacet;

<<<<<<< HEAD
  let stateTransition: ZkSyncStateTransition;

=======
  let diamondProxyContract: ethers.Contract;
>>>>>>> c9474058
  let owner: ethers.Signer;

  let batch1InfoChainIdUpgrade: CommitBatchInfo;
  let storedBatch1InfoChainIdUpgrade: StoredBatchInfo;

  let batch2Info: CommitBatchInfo;
  let storedBatch2Info: StoredBatchInfo;

  let verifier: string;
  const noopUpgradeTransaction = buildL2CanonicalTransaction({ txType: 0 });
  let chainId = process.env.CHAIN_ETH_ZKSYNC_NETWORK_ID || 270;
  // let priorityOperationsHash: string;
  let initialProtocolVersion = 0;

  before(async () => {
    [owner] = await hardhat.ethers.getSigners();

<<<<<<< HEAD
    const deployWallet = Wallet.fromMnemonic(ethTestConfig.test_mnemonic3, "m/44'/60'/0'/0/1").connect(owner.provider);
    const ownerAddress = await deployWallet.getAddress();

    const gasPrice = await owner.provider.getGasPrice();

    const tx = {
      from: owner.getAddress(),
      to: deployWallet.address,
      value: ethers.utils.parseEther("1000"),
      nonce: owner.getTransactionCount(),
      gasLimit: 100000,
      gasPrice: gasPrice,
    };
=======
    const executorFactory = await hardhat.ethers.getContractFactory("ExecutorFacet");
    const executorContract = await executorFactory.deploy();
    const executorFacet = ExecutorFacetFactory.connect(executorContract.address, executorContract.signer);

    const gettersFactory = await hardhat.ethers.getContractFactory("GettersFacet");
    const gettersContract = await gettersFactory.deploy();
    const gettersFacet = GettersFacetFactory.connect(gettersContract.address, gettersContract.signer);

    const adminFacetFactory = await hardhat.ethers.getContractFactory("AdminFacet");
    const adminFacetContract = await adminFacetFactory.deploy();
    const adminFacet = AdminFacetFactory.connect(adminFacetContract.address, adminFacetContract.signer);

    // Note, that while this testsuit is focused on testing MailboxFaucet only,
    // we still need to initialize its storage via DiamondProxy
    const diamondInitFactory = await hardhat.ethers.getContractFactory("DiamondInit");
    const diamondInitContract = await diamondInitFactory.deploy();
    const diamondInit = DiamondInitFactory.connect(diamondInitContract.address, diamondInitContract.signer);

    const dummyHash = new Uint8Array(32);
    dummyHash.set([1, 0, 0, 1]);
    verifier = ethers.utils.hexlify(ethers.utils.randomBytes(20));
    verifierParams = {
      recursionCircuitsSetVksHash: ethers.constants.HashZero,
      recursionLeafLevelVkHash: ethers.constants.HashZero,
      recursionNodeLevelVkHash: ethers.constants.HashZero,
    };
    const diamondInitData = diamondInit.interface.encodeFunctionData("initialize", [
      {
        verifier,
        governor: await owner.getAddress(),
        admin: await owner.getAddress(),
        genesisBatchHash: ethers.constants.HashZero,
        genesisIndexRepeatedStorageChanges: 0,
        genesisBatchCommitment: ethers.constants.HashZero,
        verifierParams,
        zkPorterIsAvailable: false,
        l2BootloaderBytecodeHash: dummyHash,
        l2DefaultAccountBytecodeHash: dummyHash,
        priorityTxMaxGasLimit: 10000000,
        initialProtocolVersion: 0,
      },
    ]);
>>>>>>> c9474058

    await owner.sendTransaction(tx);

    const deployer = await initialDeployment(deployWallet, ownerAddress, gasPrice, []);
    initialProtocolVersion = parseInt(process.env.CONTRACTS_LATEST_PROTOCOL_VERSION);

    chainId = deployer.chainId;
    verifier = deployer.addresses.StateTransition.Verifier;

<<<<<<< HEAD
    proxyExecutor = ExecutorFacetFactory.connect(deployer.addresses.StateTransition.DiamondProxy, deployWallet);
    proxyGetters = GettersFacetFactory.connect(deployer.addresses.StateTransition.DiamondProxy, deployWallet);
    proxyAdmin = AdminFacetFactory.connect(deployer.addresses.StateTransition.DiamondProxy, deployWallet);

    stateTransition = ZkSyncStateTransitionFactory.connect(
      deployer.addresses.StateTransition.StateTransitionProxy,
      deployWallet
    );
=======
    proxyExecutor = ExecutorFacetFactory.connect(diamondProxyContract.address, owner);
    proxyGetters = GettersFacetFactory.connect(diamondProxyContract.address, owner);
    proxyAdmin = AdminFacetFactory.connect(diamondProxyContract.address, owner);
>>>>>>> c9474058

    await (await proxyAdmin.setValidator(await deployWallet.getAddress(), true)).wait();

    //     let priorityOp = await proxyGetters.priorityQueueFrontOperation();
    //     // priorityOpTxHash = priorityOp[0];
    //     priorityOperationsHash = keccak256(
    //         ethers.utils.defaultAbiCoder.encode(['uint256', 'uint256'], [EMPTY_STRING_KECCAK, priorityOp[0]])
    //     );

    // do initial setChainIdUpgrade
    const upgradeTxHash = await proxyGetters.getL2SystemContractsUpgradeTxHash();
    batch1InfoChainIdUpgrade = await buildCommitBatchInfoWithUpgrade(
      genesisStoredBatchInfo(),
      {
        batchNumber: 1,
        // priorityOperationsHash: priorityOperationsHash,
        // numberOfLayer1Txs: '0x0000000000000000000000000000000000000000000000000000000000000001'
        priorityOperationsHash: EMPTY_STRING_KECCAK,
        numberOfLayer1Txs: "0x0000000000000000000000000000000000000000000000000000000000000000",
        // systemLogs
      },
      upgradeTxHash
    );

    const commitReceipt = await (
      await proxyExecutor.commitBatches(genesisStoredBatchInfo(), [batch1InfoChainIdUpgrade])
    ).wait();
    const commitment = commitReceipt.events[0].args.commitment;
    storedBatch1InfoChainIdUpgrade = getBatchStoredInfo(batch1InfoChainIdUpgrade, commitment);
    await makeExecutedEqualCommitted(proxyExecutor, genesisStoredBatchInfo(), [storedBatch1InfoChainIdUpgrade], []);
  });

  it("Upgrade should work even if not all batches are processed", async () => {
    batch2Info = await buildCommitBatchInfo(storedBatch1InfoChainIdUpgrade, {
      batchNumber: 2,
      // priorityOperationsHash: priorityOperationsHash,
      // numberOfLayer1Txs: '0x0000000000000000000000000000000000000000000000000000000000000001'
      priorityOperationsHash: EMPTY_STRING_KECCAK,
      numberOfLayer1Txs: "0x0000000000000000000000000000000000000000000000000000000000000000",
      // systemLogs
    });

    const commitReceipt = await (
      await proxyExecutor.commitBatches(storedBatch1InfoChainIdUpgrade, [batch2Info])
    ).wait();
    const commitment = commitReceipt.events[0].args.commitment;

    expect(await proxyGetters.getProtocolVersion()).to.equal(initialProtocolVersion);
    expect(await proxyGetters.getL2SystemContractsUpgradeTxHash()).to.equal(ethers.constants.HashZero);

    await (
      await executeUpgrade(chainId, proxyGetters, stateTransition, {
        newProtocolVersion: 1 + initialProtocolVersion,
        l2ProtocolUpgradeTx: noopUpgradeTransaction,
      })
    ).wait();

    expect(await proxyGetters.getProtocolVersion()).to.equal(1 + initialProtocolVersion);

    storedBatch2Info = getBatchStoredInfo(batch2Info, commitment);

    await makeExecutedEqualCommitted(proxyExecutor, storedBatch1InfoChainIdUpgrade, [storedBatch2Info], []);
  });

  it("Timestamp should behave correctly", async () => {
    // Upgrade was scheduled for now should work fine
    const timeNow = (await hardhat.ethers.provider.getBlock("latest")).timestamp;
    await executeUpgrade(chainId, proxyGetters, stateTransition, {
      upgradeTimestamp: ethers.BigNumber.from(timeNow),
      l2ProtocolUpgradeTx: noopUpgradeTransaction,
    });

    // Upgrade that was scheduled for the future should not work now
    const revertReason = await getCallRevertReason(
      executeUpgrade(chainId, proxyGetters, stateTransition, {
        upgradeTimestamp: ethers.BigNumber.from(timeNow).mul(2),
        l2ProtocolUpgradeTx: noopUpgradeTransaction,
      })
    );
    expect(revertReason).to.equal("Upgrade is not ready yet");
  });

  it("Should require correct tx type for upgrade tx", async () => {
    const wrongTx = buildL2CanonicalTransaction({
      txType: 255,
    });
    const revertReason = await getCallRevertReason(
      executeUpgrade(chainId, proxyGetters, stateTransition, {
        l2ProtocolUpgradeTx: wrongTx,
        newProtocolVersion: 3 + initialProtocolVersion,
      })
    );

    expect(revertReason).to.equal("L2 sys upgrade tx type is wrong");
  });

  it("Should include the new protocol version as part of nonce", async () => {
    const wrongTx = buildL2CanonicalTransaction({
      txType: 254,
      nonce: 0,
    });

    const revertReason = await getCallRevertReason(
      executeUpgrade(chainId, proxyGetters, stateTransition, {
        l2ProtocolUpgradeTx: wrongTx,
        newProtocolVersion: 3 + 1 + initialProtocolVersion,
      })
    );

    expect(revertReason).to.equal("The new protocol version should be included in the L2 system upgrade tx");
  });

  it("Should ensure monotonic protocol version", async () => {
    const wrongTx = buildL2CanonicalTransaction({
      txType: 254,
      nonce: 0,
    });

    const revertReason = await getCallRevertReason(
      executeUpgrade(chainId, proxyGetters, stateTransition, {
        l2ProtocolUpgradeTx: wrongTx,
        newProtocolVersion: 0,
      })
    );

    expect(revertReason).to.equal("New protocol version is not greater than the current one");
  });

  it("Should ensure protocol version not increasing too much", async () => {
    const wrongTx = buildL2CanonicalTransaction({
      txType: 254,
      nonce: 0,
    });

    const revertReason = await getCallRevertReason(
      executeUpgrade(chainId, proxyGetters, stateTransition, {
        l2ProtocolUpgradeTx: wrongTx,
        newProtocolVersion: 100000,
      })
    );

    expect(revertReason).to.equal("Too big protocol version difference");
  });

  it("Should validate upgrade transaction overhead", async () => {
    const wrongTx = buildL2CanonicalTransaction({
      nonce: 0,
      gasLimit: 0,
    });

    const revertReason = await getCallRevertReason(
      executeUpgrade(chainId, proxyGetters, stateTransition, {
        l2ProtocolUpgradeTx: wrongTx,
        newProtocolVersion: 3 + 1 + initialProtocolVersion,
      })
    );

    expect(revertReason).to.equal("my");
  });

  it("Should validate upgrade transaction gas max", async () => {
    const wrongTx = buildL2CanonicalTransaction({
      nonce: 0,
      gasLimit: 1000000000000,
    });

    const revertReason = await getCallRevertReason(
      executeUpgrade(chainId, proxyGetters, stateTransition, {
        l2ProtocolUpgradeTx: wrongTx,
        newProtocolVersion: 3 + 1 + initialProtocolVersion,
      })
    );

    expect(revertReason).to.equal("ui");
  });

  it("Should validate upgrade transaction cant output more pubdata than processable", async () => {
    const wrongTx = buildL2CanonicalTransaction({
      nonce: 0,
      gasLimit: 10000000,
      gasPerPubdataByteLimit: 1,
    });

    const revertReason = await getCallRevertReason(
      executeUpgrade(chainId, proxyGetters, stateTransition, {
        l2ProtocolUpgradeTx: wrongTx,
        newProtocolVersion: 3 + 1 + initialProtocolVersion,
      })
    );

    expect(revertReason).to.equal("uk");
  });

  it("Should validate factory deps", async () => {
    const myFactoryDep = ethers.utils.hexlify(ethers.utils.randomBytes(32));
    const wrongFactoryDepHash = ethers.utils.hexlify(hashBytecode(ethers.utils.randomBytes(32)));
    const wrongTx = buildL2CanonicalTransaction({
      factoryDeps: [wrongFactoryDepHash],
      nonce: 3 + 1 + initialProtocolVersion,
    });

    const revertReason = await getCallRevertReason(
      executeUpgrade(chainId, proxyGetters, stateTransition, {
        l2ProtocolUpgradeTx: wrongTx,
        factoryDeps: [myFactoryDep],
        newProtocolVersion: 3 + 1 + initialProtocolVersion,
      })
    );

    expect(revertReason).to.equal("Wrong factory dep hash");
  });

  it("Should validate factory deps length match", async () => {
    const myFactoryDep = ethers.utils.hexlify(ethers.utils.randomBytes(32));
    const wrongTx = buildL2CanonicalTransaction({
      factoryDeps: [],
      nonce: 3 + 1 + initialProtocolVersion,
    });

    const revertReason = await getCallRevertReason(
      executeUpgrade(chainId, proxyGetters, stateTransition, {
        l2ProtocolUpgradeTx: wrongTx,
        factoryDeps: [myFactoryDep],
        newProtocolVersion: 3 + 1 + initialProtocolVersion,
      })
    );

    expect(revertReason).to.equal("Wrong number of factory deps");
  });

  it("Should validate factory deps length isnt too large", async () => {
    const myFactoryDep = ethers.utils.hexlify(ethers.utils.randomBytes(32));
    const randomDepHash = ethers.utils.hexlify(hashBytecode(ethers.utils.randomBytes(32)));

    const wrongTx = buildL2CanonicalTransaction({
      factoryDeps: Array(33).fill(randomDepHash),
      nonce: 3 + 1 + initialProtocolVersion,
    });

    const revertReason = await getCallRevertReason(
      executeUpgrade(chainId, proxyGetters, stateTransition, {
        l2ProtocolUpgradeTx: wrongTx,
        factoryDeps: Array(33).fill(myFactoryDep),
        newProtocolVersion: 3 + 1 + initialProtocolVersion,
      })
    );

    expect(revertReason).to.equal("Factory deps can be at most 32");
  });

  let l2UpgradeTxHash: string;
  it("Should successfully perform an upgrade", async () => {
    const bootloaderHash = ethers.utils.hexlify(hashBytecode(ethers.utils.randomBytes(32)));
    const defaultAccountHash = ethers.utils.hexlify(hashBytecode(ethers.utils.randomBytes(32)));
    const newVerifier = ethers.utils.hexlify(ethers.utils.randomBytes(20));
    const newerVerifierParams = buildVerifierParams({
      recursionNodeLevelVkHash: ethers.utils.hexlify(ethers.utils.randomBytes(32)),
      recursionLeafLevelVkHash: ethers.utils.hexlify(ethers.utils.randomBytes(32)),
      recursionCircuitsSetVksHash: ethers.utils.hexlify(ethers.utils.randomBytes(32)),
    });

    const myFactoryDep = ethers.utils.hexlify(ethers.utils.randomBytes(32));
    const myFactoryDepHash = hashBytecode(myFactoryDep);
    const upgradeTx = buildL2CanonicalTransaction({
      factoryDeps: [myFactoryDepHash],
      nonce: 4 + 1 + initialProtocolVersion,
    });

    const upgrade = {
      bootloaderHash,
      defaultAccountHash,
      verifier: newVerifier,
      verifierParams: newerVerifierParams,
      executeUpgradeTx: true,
      l2ProtocolUpgradeTx: upgradeTx,
      factoryDeps: [myFactoryDep],
      newProtocolVersion: 4 + 1 + initialProtocolVersion,
    };

    const upgradeReceipt = await (await executeUpgrade(chainId, proxyGetters, stateTransition, upgrade)).wait();

    const defaultUpgradeFactory = await hardhat.ethers.getContractFactory("DefaultUpgrade");
    const upgradeEvents = upgradeReceipt.logs.map((log) => {
      // Not all events can be parsed there, but we don't care about them
      try {
        const event = defaultUpgradeFactory.interface.parseLog(log);
        const parsedArgs = event.args;
        return {
          name: event.name,
          args: parsedArgs,
        };
      } catch (_) {}
    });
    l2UpgradeTxHash = upgradeEvents.find((event) => event.name == "UpgradeComplete").args.l2UpgradeTxHash;

    // Now, we check that all the data was set as expected
    expect(await proxyGetters.getL2BootloaderBytecodeHash()).to.equal(bootloaderHash);
    expect(await proxyGetters.getL2DefaultAccountBytecodeHash()).to.equal(defaultAccountHash);
    expect((await proxyGetters.getVerifier()).toLowerCase()).to.equal(newVerifier.toLowerCase());
    expect(await proxyGetters.getProtocolVersion()).to.equal(4 + 1 + initialProtocolVersion);

    const newVerifierParams = await proxyGetters.getVerifierParams();
    expect(newVerifierParams.recursionNodeLevelVkHash).to.equal(newerVerifierParams.recursionNodeLevelVkHash);
    expect(newVerifierParams.recursionLeafLevelVkHash).to.equal(newerVerifierParams.recursionLeafLevelVkHash);
    expect(newVerifierParams.recursionCircuitsSetVksHash).to.equal(newerVerifierParams.recursionCircuitsSetVksHash);

    expect(upgradeEvents[0].name).to.eq("NewProtocolVersion");
    expect(upgradeEvents[0].args.previousProtocolVersion.toString()).to.eq((2 + initialProtocolVersion).toString());
    expect(upgradeEvents[0].args.newProtocolVersion.toString()).to.eq((4 + 1 + initialProtocolVersion).toString());

    expect(upgradeEvents[1].name).to.eq("NewVerifier");
    expect(upgradeEvents[1].args.oldVerifier.toLowerCase()).to.eq(verifier.toLowerCase());
    expect(upgradeEvents[1].args.newVerifier.toLowerCase()).to.eq(newVerifier.toLowerCase());

    expect(upgradeEvents[2].name).to.eq("NewVerifierParams");
    expect(upgradeEvents[2].args.oldVerifierParams[0]).to.eq(ethers.constants.HashZero);
    expect(upgradeEvents[2].args.oldVerifierParams[1]).to.eq(ethers.constants.HashZero);
    expect(upgradeEvents[2].args.oldVerifierParams[2]).to.eq(ethers.constants.HashZero);
    expect(upgradeEvents[2].args.newVerifierParams[0]).to.eq(newerVerifierParams.recursionNodeLevelVkHash);
    expect(upgradeEvents[2].args.newVerifierParams[1]).to.eq(newerVerifierParams.recursionLeafLevelVkHash);
    expect(upgradeEvents[2].args.newVerifierParams[2]).to.eq(newerVerifierParams.recursionCircuitsSetVksHash);

    expect(upgradeEvents[3].name).to.eq("NewL2BootloaderBytecodeHash");
    expect(upgradeEvents[3].args.previousBytecodeHash).to.eq(L2_BOOTLOADER_BYTECODE_HASH);
    expect(upgradeEvents[3].args.newBytecodeHash).to.eq(bootloaderHash);

    expect(upgradeEvents[4].name).to.eq("NewL2DefaultAccountBytecodeHash");
    expect(upgradeEvents[4].args.previousBytecodeHash).to.eq(L2_DEFAULT_ACCOUNT_BYTECODE_HASH);
    expect(upgradeEvents[4].args.newBytecodeHash).to.eq(defaultAccountHash);
  });

  it("Should fail to upgrade when there is already a pending upgrade", async () => {
    const bootloaderHash = ethers.utils.hexlify(hashBytecode(ethers.utils.randomBytes(32)));
    const defaultAccountHash = ethers.utils.hexlify(hashBytecode(ethers.utils.randomBytes(32)));
    const verifier = ethers.utils.hexlify(ethers.utils.randomBytes(20));
    const verifierParams = buildVerifierParams({
      recursionNodeLevelVkHash: ethers.utils.hexlify(ethers.utils.randomBytes(32)),
      recursionLeafLevelVkHash: ethers.utils.hexlify(ethers.utils.randomBytes(32)),
      recursionCircuitsSetVksHash: ethers.utils.hexlify(ethers.utils.randomBytes(32)),
    });

    const myFactoryDep = ethers.utils.hexlify(ethers.utils.randomBytes(32));
    const myFactoryDepHash = hashBytecode(myFactoryDep);
    const upgradeTx = buildL2CanonicalTransaction({
      factoryDeps: [myFactoryDepHash],
      nonce: 5 + 1 + initialProtocolVersion,
    });

    const upgrade = {
      bootloaderHash,
      defaultAccountHash,
      verifier: verifier,
      verifierParams,
      executeUpgradeTx: true,
      l2ProtocolUpgradeTx: upgradeTx,
      factoryDeps: [myFactoryDep],
      newProtocolVersion: 5 + 1 + initialProtocolVersion,
    };
    const revertReason = await getCallRevertReason(executeUpgrade(chainId, proxyGetters, stateTransition, upgrade));
    await rollBackProtocolVersion((4 + 1 + initialProtocolVersion).toString(), stateTransition, upgrade);
    expect(revertReason).to.equal("Previous upgrade has not been finalized");
  });

  it("Should require that the next commit batches contains an upgrade tx", async () => {
    if (!l2UpgradeTxHash) {
      throw new Error("Can not perform this test without l2UpgradeTxHash");
    }

    const batch3InfoNoUpgradeTx = await buildCommitBatchInfo(storedBatch2Info, {
      batchNumber: 3,
    });
    const revertReason = await getCallRevertReason(
      proxyExecutor.commitBatches(storedBatch2Info, [batch3InfoNoUpgradeTx])
    );
    expect(revertReason).to.equal("b8");
  });

  it("Should ensure any additional upgrade logs go to the priority ops hash", async () => {
    if (!l2UpgradeTxHash) {
      throw new Error("Can not perform this test without l2UpgradeTxHash");
    }

    const systemLogs = createSystemLogs();
    systemLogs.push(
      constructL2Log(
        true,
        L2_BOOTLOADER_ADDRESS,
        SYSTEM_LOG_KEYS.EXPECTED_SYSTEM_CONTRACT_UPGRADE_TX_HASH_KEY,
        l2UpgradeTxHash
      )
    );
    systemLogs.push(
      constructL2Log(
        true,
        L2_BOOTLOADER_ADDRESS,
        SYSTEM_LOG_KEYS.EXPECTED_SYSTEM_CONTRACT_UPGRADE_TX_HASH_KEY,
        l2UpgradeTxHash
      )
    );
    systemLogs[SYSTEM_LOG_KEYS.PREV_BATCH_HASH_KEY] = constructL2Log(
      true,
      L2_SYSTEM_CONTEXT_ADDRESS,
      SYSTEM_LOG_KEYS.PREV_BATCH_HASH_KEY,
      ethers.utils.hexlify(storedBatch2Info.batchHash)
    );

    const batch3InfoNoUpgradeTx = await buildCommitBatchInfoWithCustomLogs(
      storedBatch2Info,
      {
        batchNumber: 3,
      },
      systemLogs
    );
    const revertReason = await getCallRevertReason(
      proxyExecutor.commitBatches(storedBatch2Info, [batch3InfoNoUpgradeTx])
    );
    expect(revertReason).to.equal("kp");
  });

  it("Should fail to commit when upgrade tx hash does not match", async () => {
    const timestamp = (await hardhat.ethers.provider.getBlock("latest")).timestamp;
    const systemLogs = createSystemLogs();
    systemLogs.push(
      constructL2Log(
        true,
        L2_BOOTLOADER_ADDRESS,
        SYSTEM_LOG_KEYS.EXPECTED_SYSTEM_CONTRACT_UPGRADE_TX_HASH_KEY,
        ethers.constants.HashZero
      )
    );
    systemLogs[SYSTEM_LOG_KEYS.PREV_BATCH_HASH_KEY] = constructL2Log(
      true,
      L2_SYSTEM_CONTEXT_ADDRESS,
      SYSTEM_LOG_KEYS.PREV_BATCH_HASH_KEY,
      ethers.utils.hexlify(storedBatch2Info.batchHash)
    );

    const batch3InfoTwoUpgradeTx = await buildCommitBatchInfoWithCustomLogs(
      storedBatch2Info,
      {
        batchNumber: 3,
        timestamp,
      },
      systemLogs
    );

    const revertReason = await getCallRevertReason(
      proxyExecutor.commitBatches(storedBatch2Info, [batch3InfoTwoUpgradeTx])
    );
    expect(revertReason).to.equal("ut");
  });

  it("Should commit successfully when the upgrade tx is present", async () => {
    const timestamp = (await hardhat.ethers.provider.getBlock("latest")).timestamp;
    const systemLogs = createSystemLogs();
    systemLogs.push(
      constructL2Log(
        true,
        L2_BOOTLOADER_ADDRESS,
        SYSTEM_LOG_KEYS.EXPECTED_SYSTEM_CONTRACT_UPGRADE_TX_HASH_KEY,
        l2UpgradeTxHash
      )
    );
    systemLogs[SYSTEM_LOG_KEYS.PREV_BATCH_HASH_KEY] = constructL2Log(
      true,
      L2_SYSTEM_CONTEXT_ADDRESS,
      SYSTEM_LOG_KEYS.PREV_BATCH_HASH_KEY,
      ethers.utils.hexlify(storedBatch2Info.batchHash)
    );

    const batch3InfoTwoUpgradeTx = await buildCommitBatchInfoWithCustomLogs(
      storedBatch2Info,
      {
        batchNumber: 3,
        timestamp,
      },
      systemLogs
    );

    await (await proxyExecutor.commitBatches(storedBatch2Info, [batch3InfoTwoUpgradeTx])).wait();

    expect(await proxyGetters.getL2SystemContractsUpgradeBatchNumber()).to.equal(3);
  });

  it("Should commit successfully when batch was reverted and reupgraded", async () => {
    await (await proxyExecutor.revertBatches(2)).wait();
    const timestamp = (await hardhat.ethers.provider.getBlock("latest")).timestamp;
    const systemLogs = createSystemLogs();
    systemLogs.push(
      constructL2Log(
        true,
        L2_BOOTLOADER_ADDRESS,
        SYSTEM_LOG_KEYS.EXPECTED_SYSTEM_CONTRACT_UPGRADE_TX_HASH_KEY,
        l2UpgradeTxHash
      )
    );
    systemLogs[SYSTEM_LOG_KEYS.PREV_BATCH_HASH_KEY] = constructL2Log(
      true,
      L2_SYSTEM_CONTEXT_ADDRESS,
      SYSTEM_LOG_KEYS.PREV_BATCH_HASH_KEY,
      ethers.utils.hexlify(storedBatch2Info.batchHash)
    );

    const batch3InfoTwoUpgradeTx = await buildCommitBatchInfoWithCustomLogs(
      storedBatch2Info,
      {
        batchNumber: 3,
        timestamp,
      },
      systemLogs
    );

    const commitReceipt = await (await proxyExecutor.commitBatches(storedBatch2Info, [batch3InfoTwoUpgradeTx])).wait();

    expect(await proxyGetters.getL2SystemContractsUpgradeBatchNumber()).to.equal(3);
    const commitment = commitReceipt.events[0].args.commitment;
    const newBatchStoredInfo = getBatchStoredInfo(batch3InfoTwoUpgradeTx, commitment);
    await makeExecutedEqualCommitted(proxyExecutor, storedBatch2Info, [newBatchStoredInfo], []);

    storedBatch2Info = newBatchStoredInfo;
  });

  it("Should successfully commit a sequential upgrade", async () => {
    expect(await proxyGetters.getL2SystemContractsUpgradeBatchNumber()).to.equal(0);
    await (
      await executeUpgrade(chainId, proxyGetters, stateTransition, {
        newProtocolVersion: 5 + 1 + initialProtocolVersion,
        l2ProtocolUpgradeTx: noopUpgradeTransaction,
      })
    ).wait();

    const timestamp = (await hardhat.ethers.provider.getBlock("latest")).timestamp;
    const systemLogs = createSystemLogs();
    systemLogs[SYSTEM_LOG_KEYS.PREV_BATCH_HASH_KEY] = constructL2Log(
      true,
      L2_SYSTEM_CONTEXT_ADDRESS,
      SYSTEM_LOG_KEYS.PREV_BATCH_HASH_KEY,
      ethers.utils.hexlify(storedBatch2Info.batchHash)
    );

    const batch4InfoTwoUpgradeTx = await buildCommitBatchInfoWithCustomLogs(
      storedBatch2Info,
      {
        batchNumber: 4,
        timestamp,
      },
      systemLogs
    );

    const commitReceipt = await (await proxyExecutor.commitBatches(storedBatch2Info, [batch4InfoTwoUpgradeTx])).wait();
    const commitment = commitReceipt.events[0].args.commitment;
    const newBatchStoredInfo = getBatchStoredInfo(batch4InfoTwoUpgradeTx, commitment);

    expect(await proxyGetters.getL2SystemContractsUpgradeBatchNumber()).to.equal(0);

    await makeExecutedEqualCommitted(proxyExecutor, storedBatch2Info, [newBatchStoredInfo], []);

    storedBatch2Info = newBatchStoredInfo;

    expect(await proxyGetters.getL2SystemContractsUpgradeBatchNumber()).to.equal(0);
  });

  it("Should successfully commit custom upgrade", async () => {
    const upgradeReceipt = await (
      await executeCustomUpgrade(chainId, proxyGetters, stateTransition, {
        newProtocolVersion: 6 + 1 + initialProtocolVersion,
        l2ProtocolUpgradeTx: noopUpgradeTransaction,
      })
    ).wait();
    const customUpgradeFactory = await hardhat.ethers.getContractFactory("CustomUpgradeTest");

    const upgradeEvents = upgradeReceipt.logs.map((log) => {
      // Not all events can be parsed there, but we don't care about them
      try {
        const event = customUpgradeFactory.interface.parseLog(log);
        const parsedArgs = event.args;
        return {
          name: event.name,
          args: parsedArgs,
        };
      } catch (_) {
        // @ts-ignore
      }
    });

    const timestamp = (await hardhat.ethers.provider.getBlock("latest")).timestamp;
    const systemLogs = createSystemLogs();
    systemLogs[SYSTEM_LOG_KEYS.PREV_BATCH_HASH_KEY] = constructL2Log(
      true,
      L2_SYSTEM_CONTEXT_ADDRESS,
      SYSTEM_LOG_KEYS.PREV_BATCH_HASH_KEY,
      ethers.utils.hexlify(storedBatch2Info.batchHash)
    );

    const batch5InfoTwoUpgradeTx = await buildCommitBatchInfoWithCustomLogs(
      storedBatch2Info,
      {
        batchNumber: 5,
        timestamp,
      },
      systemLogs
    );

    const commitReceipt = await (await proxyExecutor.commitBatches(storedBatch2Info, [batch5InfoTwoUpgradeTx])).wait();
    const commitment = commitReceipt.events[0].args.commitment;
    const newBatchStoredInfo = getBatchStoredInfo(batch5InfoTwoUpgradeTx, commitment);

    await makeExecutedEqualCommitted(proxyExecutor, storedBatch2Info, [newBatchStoredInfo], []);

    storedBatch2Info = newBatchStoredInfo;

    expect(upgradeEvents[1].name).to.equal("Test");
  });
});

type CommitBatchInfoWithTimestamp = Partial<CommitBatchInfo> & {
  batchNumber: BigNumberish;
};

async function buildCommitBatchInfo(
  prevInfo: StoredBatchInfo,
  info: CommitBatchInfoWithTimestamp
): Promise<CommitBatchInfo> {
  const timestamp = info.timestamp || (await hardhat.ethers.provider.getBlock("latest")).timestamp;
  const systemLogs = createSystemLogs(info.priorityOperationsHash, info.numberOfLayer1Txs, prevInfo.batchHash);
  systemLogs[SYSTEM_LOG_KEYS.PACKED_BATCH_AND_L2_BLOCK_TIMESTAMP_KEY] = constructL2Log(
    true,
    L2_SYSTEM_CONTEXT_ADDRESS,
    SYSTEM_LOG_KEYS.PACKED_BATCH_AND_L2_BLOCK_TIMESTAMP_KEY,
    packBatchTimestampAndBatchTimestamp(timestamp, timestamp)
  );

  return {
    timestamp,
    indexRepeatedStorageChanges: 0,
    newStateRoot: ethers.utils.randomBytes(32),
    numberOfLayer1Txs: 0,
    priorityOperationsHash: EMPTY_STRING_KECCAK,
    systemLogs: ethers.utils.hexConcat(systemLogs),
    totalL2ToL1Pubdata: ethers.constants.HashZero,
    bootloaderHeapInitialContentsHash: ethers.utils.randomBytes(32),
    eventsQueueStateHash: ethers.utils.randomBytes(32),
    ...info,
  };
}

async function buildCommitBatchInfoWithCustomLogs(
  prevInfo: StoredBatchInfo,
  info: CommitBatchInfoWithTimestamp,
  systemLogs: string[]
): Promise<CommitBatchInfo> {
  const timestamp = info.timestamp || (await hardhat.ethers.provider.getBlock("latest")).timestamp;
  systemLogs[SYSTEM_LOG_KEYS.PACKED_BATCH_AND_L2_BLOCK_TIMESTAMP_KEY] = constructL2Log(
    true,
    L2_SYSTEM_CONTEXT_ADDRESS,
    SYSTEM_LOG_KEYS.PACKED_BATCH_AND_L2_BLOCK_TIMESTAMP_KEY,
    packBatchTimestampAndBatchTimestamp(timestamp, timestamp)
  );

  return {
    timestamp,
    indexRepeatedStorageChanges: 0,
    newStateRoot: ethers.utils.randomBytes(32),
    numberOfLayer1Txs: 0,
    priorityOperationsHash: EMPTY_STRING_KECCAK,
    systemLogs: ethers.utils.hexConcat(systemLogs),
    totalL2ToL1Pubdata: ethers.constants.HashZero,
    bootloaderHeapInitialContentsHash: ethers.utils.randomBytes(32),
    eventsQueueStateHash: ethers.utils.randomBytes(32),
    ...info,
  };
}

async function buildCommitBatchInfoWithUpgrade(
  prevInfo: StoredBatchInfo,
  info: CommitBatchInfoWithTimestamp,
  upgradeTxHash: string
): Promise<CommitBatchInfo> {
  const timestamp = info.timestamp || (await hardhat.ethers.provider.getBlock("latest")).timestamp;
  const systemLogs = createSystemLogsWithUpgrade(info.priorityOperationsHash, info.numberOfLayer1Txs, upgradeTxHash);
  systemLogs[SYSTEM_LOG_KEYS.PACKED_BATCH_AND_L2_BLOCK_TIMESTAMP_KEY] = constructL2Log(
    true,
    L2_SYSTEM_CONTEXT_ADDRESS,
    SYSTEM_LOG_KEYS.PACKED_BATCH_AND_L2_BLOCK_TIMESTAMP_KEY,
    packBatchTimestampAndBatchTimestamp(timestamp, timestamp)
  );

  return {
    timestamp,
    indexRepeatedStorageChanges: 0,
    newStateRoot: ethers.utils.randomBytes(32),
    numberOfLayer1Txs: 0,
    priorityOperationsHash: EMPTY_STRING_KECCAK,
    systemLogs: ethers.utils.hexConcat(systemLogs),
    totalL2ToL1Pubdata: ethers.constants.HashZero,
    bootloaderHeapInitialContentsHash: ethers.utils.randomBytes(32),
    eventsQueueStateHash: ethers.utils.randomBytes(32),
    ...info,
  };
}

function getBatchStoredInfo(commitInfo: CommitBatchInfo, commitment: string): StoredBatchInfo {
  return {
    batchNumber: commitInfo.batchNumber,
    batchHash: commitInfo.newStateRoot,
    indexRepeatedStorageChanges: commitInfo.indexRepeatedStorageChanges,
    numberOfLayer1Txs: commitInfo.numberOfLayer1Txs,
    priorityOperationsHash: commitInfo.priorityOperationsHash,
    l2LogsTreeRoot: ethers.constants.HashZero,
    timestamp: commitInfo.timestamp,
    commitment: commitment,
  };
}

interface L2CanonicalTransaction {
  txType: BigNumberish;
  from: BigNumberish;
  to: BigNumberish;
  gasLimit: BigNumberish;
  gasPerPubdataByteLimit: BigNumberish;
  maxFeePerGas: BigNumberish;
  maxPriorityFeePerGas: BigNumberish;
  paymaster: BigNumberish;
  nonce: BigNumberish;
  value: BigNumberish;
  // In the future, we might want to add some
  // new fields to the struct. The `txData` struct
  // is to be passed to account and any changes to its structure
  // would mean a breaking change to these accounts. In order to prevent this,
  // we should keep some fields as "reserved".
  // It is also recommended that their length is fixed, since
  // it would allow easier proof integration (in case we will need
  // some special circuit for preprocessing transactions).
  reserved: [BigNumberish, BigNumberish, BigNumberish, BigNumberish];
  data: BytesLike;
  signature: BytesLike;
  factoryDeps: BigNumberish[];
  paymasterInput: BytesLike;
  // Reserved dynamic type for the future use-case. Using it should be avoided,
  // But it is still here, just in case we want to enable some additional functionality.
  reservedDynamic: BytesLike;
}

function buildL2CanonicalTransaction(tx: Partial<L2CanonicalTransaction>): L2CanonicalTransaction {
  return {
    txType: SYSTEM_UPGRADE_TX_TYPE,
    from: ethers.constants.AddressZero,
    to: ethers.constants.AddressZero,
    gasLimit: 5000000,
    gasPerPubdataByteLimit: REQUIRED_L1_TO_L2_GAS_PER_PUBDATA_LIMIT,
    maxFeePerGas: 0,
    maxPriorityFeePerGas: 0,
    paymaster: 0,
    nonce: 0,
    value: 0,
    reserved: [0, 0, 0, 0],
    data: "0x",
    signature: "0x",
    factoryDeps: [],
    paymasterInput: "0x",
    reservedDynamic: "0x",
    ...tx,
  };
}

interface VerifierParams {
  recursionNodeLevelVkHash: BytesLike;
  recursionLeafLevelVkHash: BytesLike;
  recursionCircuitsSetVksHash: BytesLike;
}

function buildVerifierParams(params: Partial<VerifierParams>): VerifierParams {
  return {
    recursionNodeLevelVkHash: ethers.constants.HashZero,
    recursionLeafLevelVkHash: ethers.constants.HashZero,
    recursionCircuitsSetVksHash: ethers.constants.HashZero,
    ...params,
  };
}

interface ProposedUpgrade {
  // The tx for the upgrade call to the l2 system upgrade contract
  l2ProtocolUpgradeTx: L2CanonicalTransaction;
  factoryDeps: BytesLike[];
  executeUpgradeTx: boolean;
  bootloaderHash: BytesLike;
  defaultAccountHash: BytesLike;
  verifier: string;
  verifierParams: VerifierParams;
  l1ContractsUpgradeCalldata: BytesLike;
  postUpgradeCalldata: BytesLike;
  upgradeTimestamp: ethers.BigNumber;
  newProtocolVersion: BigNumberish;
}

type PartialProposedUpgrade = Partial<ProposedUpgrade>;

function buildProposeUpgrade(proposedUpgrade: PartialProposedUpgrade): ProposedUpgrade {
  const newProtocolVersion = proposedUpgrade.newProtocolVersion || 0;
  return {
    l2ProtocolUpgradeTx: buildL2CanonicalTransaction({ nonce: newProtocolVersion }),
    executeUpgradeTx: false,
    bootloaderHash: ethers.constants.HashZero,
    defaultAccountHash: ethers.constants.HashZero,
    verifier: ethers.constants.AddressZero,
    verifierParams: buildVerifierParams({}),
    l1ContractsUpgradeCalldata: "0x",
    postUpgradeCalldata: "0x",
    upgradeTimestamp: ethers.constants.Zero,
    factoryDeps: [],
    newProtocolVersion,
    ...proposedUpgrade,
  };
}

async function executeUpgrade(
  chainId: BigNumberish,
  proxyGetters: GettersFacet,
  stateTransition: ZkSyncStateTransition,
  partialUpgrade: Partial<ProposedUpgrade>,
  contractFactory?: ethers.ethers.ContractFactory
) {
  if (partialUpgrade.newProtocolVersion == null) {
    const newVersion = (await proxyGetters.getProtocolVersion()).add(1);
    partialUpgrade.newProtocolVersion = newVersion;
  }
  const upgrade = buildProposeUpgrade(partialUpgrade);

  const defaultUpgradeFactory = contractFactory
    ? contractFactory
    : await hardhat.ethers.getContractFactory("DefaultUpgrade");

  const defaultUpgrade = await defaultUpgradeFactory.deploy();
  const diamondUpgradeInit = DefaultUpgradeFactory.connect(defaultUpgrade.address, defaultUpgrade.signer);

  const upgradeCalldata = diamondUpgradeInit.interface.encodeFunctionData("upgrade", [upgrade]);

  const diamondCutData = diamondCut([], diamondUpgradeInit.address, upgradeCalldata);

  // This promise will be handled in the tests
  (await stateTransition.setUpgradeDiamondCut(diamondCutData, partialUpgrade.newProtocolVersion)).wait();
  return stateTransition.upgradeChain(chainId, partialUpgrade.newProtocolVersion, diamondCutData);
}

// we rollback the protocolVersion ( we don't clear the upgradeHash mapping, but thats ok)
async function rollBackProtocolVersion(
  protocolVersion: string,
  stateTransition: ZkSyncStateTransition,
  partialUpgrade: Partial<ProposedUpgrade>
) {
  partialUpgrade.newProtocolVersion = protocolVersion;

  const upgrade = buildProposeUpgrade(partialUpgrade);

  const defaultUpgradeFactory = await hardhat.ethers.getContractFactory("DefaultUpgrade");

  const defaultUpgrade = await defaultUpgradeFactory.deploy();
  const diamondUpgradeInit = DefaultUpgradeFactory.connect(defaultUpgrade.address, defaultUpgrade.signer);

  const upgradeCalldata = diamondUpgradeInit.interface.encodeFunctionData("upgrade", [upgrade]);

  const diamondCutData = diamondCut([], diamondUpgradeInit.address, upgradeCalldata);

  // This promise will be handled in the tests
  (await stateTransition.setUpgradeDiamondCut(diamondCutData, protocolVersion)).wait();
}

async function executeCustomUpgrade(
  chainId: BigNumberish,
  proxyGetters: GettersFacet,
  stateTransition: ZkSyncStateTransition,
  partialUpgrade: Partial<ProposedUpgrade>,
  contractFactory?: ethers.ethers.ContractFactory
) {
  if (partialUpgrade.newProtocolVersion == null) {
    const newVersion = (await proxyGetters.getProtocolVersion()).add(1);
    partialUpgrade.newProtocolVersion = newVersion;
  }
  const upgrade = buildProposeUpgrade(partialUpgrade);

  const upgradeFactory = contractFactory
    ? contractFactory
    : await hardhat.ethers.getContractFactory("CustomUpgradeTest");

  const customUpgrade = await upgradeFactory.deploy();
  const diamondUpgradeInit = CustomUpgradeTestFactory.connect(customUpgrade.address, customUpgrade.signer);

  const upgradeCalldata = diamondUpgradeInit.interface.encodeFunctionData("upgrade", [upgrade]);

  const diamondCutData = diamondCut([], diamondUpgradeInit.address, upgradeCalldata);

  // This promise will be handled in the tests
  (await stateTransition.setUpgradeDiamondCut(diamondCutData, partialUpgrade.newProtocolVersion)).wait();
  return stateTransition.upgradeChain(chainId, partialUpgrade.newProtocolVersion, diamondCutData);
}

async function makeExecutedEqualCommitted(
  proxyExecutor: ExecutorFacet,
  prevBatchInfo: StoredBatchInfo,
  batchesToProve: StoredBatchInfo[],
  batchesToExecute: StoredBatchInfo[]
) {
  batchesToExecute = [...batchesToProve, ...batchesToExecute];

  await (
    await proxyExecutor.proveBatches(prevBatchInfo, batchesToProve, {
      recursiveAggregationInput: [],
      serializedProof: [],
    })
  ).wait();

  await (await proxyExecutor.executeBatches(batchesToExecute)).wait();
}<|MERGE_RESOLUTION|>--- conflicted
+++ resolved
@@ -1,16 +1,9 @@
 import { expect } from "chai";
 import * as hardhat from "hardhat";
-<<<<<<< HEAD
 import * as fs from "fs";
 import { diamondCut } from "../../src.ts/diamondCut";
 import type { ExecutorFacet, GettersFacet, AdminFacet, ZkSyncStateTransition } from "../../typechain";
 import {
-=======
-import { Action, facetCut, diamondCut } from "../../src.ts/diamondCut";
-import type { ExecutorFacet, GettersFacet, AdminFacet } from "../../typechain";
-import {
-  DiamondInitFactory,
->>>>>>> c9474058
   ExecutorFacetFactory,
   GettersFacetFactory,
   AdminFacetFactory,
@@ -55,12 +48,8 @@
   let proxyAdmin: AdminFacet;
   let proxyGetters: GettersFacet;
 
-<<<<<<< HEAD
   let stateTransition: ZkSyncStateTransition;
 
-=======
-  let diamondProxyContract: ethers.Contract;
->>>>>>> c9474058
   let owner: ethers.Signer;
 
   let batch1InfoChainIdUpgrade: CommitBatchInfo;
@@ -78,7 +67,6 @@
   before(async () => {
     [owner] = await hardhat.ethers.getSigners();
 
-<<<<<<< HEAD
     const deployWallet = Wallet.fromMnemonic(ethTestConfig.test_mnemonic3, "m/44'/60'/0'/0/1").connect(owner.provider);
     const ownerAddress = await deployWallet.getAddress();
 
@@ -92,50 +80,6 @@
       gasLimit: 100000,
       gasPrice: gasPrice,
     };
-=======
-    const executorFactory = await hardhat.ethers.getContractFactory("ExecutorFacet");
-    const executorContract = await executorFactory.deploy();
-    const executorFacet = ExecutorFacetFactory.connect(executorContract.address, executorContract.signer);
-
-    const gettersFactory = await hardhat.ethers.getContractFactory("GettersFacet");
-    const gettersContract = await gettersFactory.deploy();
-    const gettersFacet = GettersFacetFactory.connect(gettersContract.address, gettersContract.signer);
-
-    const adminFacetFactory = await hardhat.ethers.getContractFactory("AdminFacet");
-    const adminFacetContract = await adminFacetFactory.deploy();
-    const adminFacet = AdminFacetFactory.connect(adminFacetContract.address, adminFacetContract.signer);
-
-    // Note, that while this testsuit is focused on testing MailboxFaucet only,
-    // we still need to initialize its storage via DiamondProxy
-    const diamondInitFactory = await hardhat.ethers.getContractFactory("DiamondInit");
-    const diamondInitContract = await diamondInitFactory.deploy();
-    const diamondInit = DiamondInitFactory.connect(diamondInitContract.address, diamondInitContract.signer);
-
-    const dummyHash = new Uint8Array(32);
-    dummyHash.set([1, 0, 0, 1]);
-    verifier = ethers.utils.hexlify(ethers.utils.randomBytes(20));
-    verifierParams = {
-      recursionCircuitsSetVksHash: ethers.constants.HashZero,
-      recursionLeafLevelVkHash: ethers.constants.HashZero,
-      recursionNodeLevelVkHash: ethers.constants.HashZero,
-    };
-    const diamondInitData = diamondInit.interface.encodeFunctionData("initialize", [
-      {
-        verifier,
-        governor: await owner.getAddress(),
-        admin: await owner.getAddress(),
-        genesisBatchHash: ethers.constants.HashZero,
-        genesisIndexRepeatedStorageChanges: 0,
-        genesisBatchCommitment: ethers.constants.HashZero,
-        verifierParams,
-        zkPorterIsAvailable: false,
-        l2BootloaderBytecodeHash: dummyHash,
-        l2DefaultAccountBytecodeHash: dummyHash,
-        priorityTxMaxGasLimit: 10000000,
-        initialProtocolVersion: 0,
-      },
-    ]);
->>>>>>> c9474058
 
     await owner.sendTransaction(tx);
 
@@ -145,7 +89,6 @@
     chainId = deployer.chainId;
     verifier = deployer.addresses.StateTransition.Verifier;
 
-<<<<<<< HEAD
     proxyExecutor = ExecutorFacetFactory.connect(deployer.addresses.StateTransition.DiamondProxy, deployWallet);
     proxyGetters = GettersFacetFactory.connect(deployer.addresses.StateTransition.DiamondProxy, deployWallet);
     proxyAdmin = AdminFacetFactory.connect(deployer.addresses.StateTransition.DiamondProxy, deployWallet);
@@ -154,11 +97,6 @@
       deployer.addresses.StateTransition.StateTransitionProxy,
       deployWallet
     );
-=======
-    proxyExecutor = ExecutorFacetFactory.connect(diamondProxyContract.address, owner);
-    proxyGetters = GettersFacetFactory.connect(diamondProxyContract.address, owner);
-    proxyAdmin = AdminFacetFactory.connect(diamondProxyContract.address, owner);
->>>>>>> c9474058
 
     await (await proxyAdmin.setValidator(await deployWallet.getAddress(), true)).wait();
 
