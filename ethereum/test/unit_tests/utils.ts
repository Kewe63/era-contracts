--- conflicted
+++ resolved
@@ -131,9 +131,6 @@
     ];
 }
 
-<<<<<<< HEAD
-export function genesisStoredBatchInfo(): StoredBatchInfo {
-=======
 export async function setSecurityCouncil(
     proxyAsGetters: ethers.Contract,
     proxyAsDiamondCut: ethers.Contract,
@@ -154,7 +151,6 @@
 }
 
 export function genesisStoredBlockInfo(): StoredBlockInfo {
->>>>>>> 9d577f56
     return {
         batchNumber: 0,
         batchHash: ethers.constants.HashZero,
