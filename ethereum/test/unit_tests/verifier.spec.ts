<<<<<<< HEAD
import * as hardhat from 'hardhat';
import { expect } from 'chai';
import { VerifierTest, VerifierRecursiveTest, VerifierTestFactory } from '../../typechain';
import { getCallRevertReason } from './utils';
import { ethers } from 'hardhat';

describe('Verifier test', function () {
    const Q_MOD = '21888242871839275222246405745257275088696311157297823662689037894645226208583';
    const R_MOD = '21888242871839275222246405745257275088548364400416034343698204186575808495617';

    const PROOF = {
        publicInputs: ['0xa3dd954bb76c1474c1a04f04870cc75bcaf66ec23c0303c87fb119f9'],
        serializedProof: [
            '0x162e0e35310fa1265df0051490fad590e875a98b4e7781ce1bb2698887e24070',
            '0x1a3645718b688a382a00b99059f9488daf624d04ceb39b5553f0a1a0d508dde6',
            '0x44df31be22763cde0700cc784f70758b944096a11c9b32bfb4f559d9b6a9567',
            '0x2efae700419dd3fa0bebf5404efef2f3b5f8f2288c595ec219a05607e9971c9',
            '0x223e7327348fd30effc617ee9fa7e28117869f149719cf93c20788cb78adc291',
            '0x99f67d073880787c73d54bc2509c1611ac6f48fbe3b5214b4dc2f3cb3a572c0',
            '0x17365bde1bbcd62561764ddd8b2d562edbe1c07519cd23f03831b694c6665a2d',
            '0x2f321ac8e18ab998f8fe370f3b5114598881798ccc6eac24d7f4161c15fdabb3',
            '0x2f6b4b0f4973f2f6e2fa5ecd34602b20b56f0e4fb551b011af96e555fdc1197d',
            '0xb8d070fec07e8467425605015acba755f54db7f566c6704818408d927419d80',
            '0x103185cff27eef6e8090373749a8065129fcc93482bd6ea4db1808725b6da2e',
            '0x29b35d35c22deda2ac9dd56a9f6a145871b1b6557e165296f804297160d5f98b',
            '0x240bb4b0b7e30e71e8af2d908e72bf47b6496aab1e1f7cb32f2604d79f76cff8',
            '0x1cd2156a0f0c1944a8a3359618ff978b27eb42075c667960817be624ce161489',
            '0xbd0b75112591ab1b4a6a3e03fb76368419b78e4b95ee773b8ef5e7848695cf7',
            '0xcd1da7fcfc27d2d9e9743e80951694995b162298d4109428fcf1c9a90f24905',
            '0x2672327da3fdec6c58e8a0d33ca94e059da0787e9221a2a0ac412692cc962aac',
            '0x50e88db23f7582691a0fb7e5c95dd713e54188833fe1d241e3e32a98dfeb0f0',
            '0x8dc78ede51774238b0984b02ac7fcf8b0a8dfcb6ca733b90c6b44aac4551057',
            '0x2a3167374e2d54e47ce865ef222346adf7a27d4174820a637cf656899238387',
            '0x2f161fddcebb9ed8740c14d3a782efcf6f0ad069371194f87bcc04f9e9baf2ee',
            '0x25dcf81d1721eab45e86ccfee579eaa4e54a4a80a19edf784f24cc1ee831e58a',
            '0x1e483708e664ced677568d93b3b4f505e9d2968f802e04b31873f7d8f635fb0f',
            '0x2bf6cdf920d353ba8bda932b72bf6ff6a93aa831274a5dc3ea6ea647a446d18e',
            '0x2aa406a77d9143221165e066adfcc9281b9c90afdcee4336eda87f85d2bfe5b',
            '0x26fc05b152609664e624a233e52e12252a0cae9d2a86a36717300063faca4b4b',
            '0x24579fb180a63e5594644f4726c5af6d091aee4ee64c2c2a37d98f646a9c8d9d',
            '0xb34ff9cbae3a9afe40e80a46e7d1419380e210a0e9595f61eb3a300aaef9f34',
            '0x2ee89372d00fd0e32a46d513f7a80a1ae64302f33bc4b100384327a443c0193c',
            '0x2b0e285154aef9e8af0777190947379df37da05cf342897bf1de1bc40e497893',
            '0x158b022dd94b2c5c44994a5be28b2f570f1187277430ed9307517fa0c830d432',
            '0x1d1ea6f83308f30e544948e221d6b313367eccfe54ec05dfa757f023b5758f3d',
            '0x1a08a4549273627eadafe47379be8e997306f5b9567618b38c93a0d58eb6c54c',
            '0xf434e5d987974afdd7f45a0f84fb800ecbbcdf2eeb302e415371e1d08ba4ad7',
            '0x168b5b6d46176887125f13423384b8e8dd4fd947aac832d8d15b87865580b5fb',
            '0x166cd223e74511332e2df4e7ad7a82c3871ed0305a5708521702c5e62e11a30b',
            '0x10f0979b9797e30f8fe15539518c7f4dfc98c7acb1490da60088b6ff908a4876',
            '0x20e08df88bbafc9a810fa8e2324c36b5513134477207763849ed4a0b6bd9639',
            '0x1e977a84137396a3cfb17565ecfb5b60dffb242c7aab4afecaa45ebd2c83e0a3',
            '0x19f3f9b6c6868a0e2a7453ff8949323715817869f8a25075308aa34a50c1ca3c',
            '0x248b030bbfab25516cca23e7937d4b3b46967292ef6dfd3df25fcfe289d53fac',
            '0x26bee4a0a5c8b76caa6b73172fa7760bd634c28d2c2384335b74f5d18e3933f4',
            '0x106719993b9dacbe46b17f4e896c0c9c116d226c50afe2256dca1e81cd510b5c',
            '0x19b5748fd961f755dd3c713d09014bd12adbb739fa1d2160067a312780a146a2'
        ],
        recursiveAggregationInput: []
    };
    let verifier: VerifierTest;

    before(async function () {
        const verifierFactory = await hardhat.ethers.getContractFactory('VerifierTest');
        const verifierContract = await verifierFactory.deploy();
        verifier = VerifierTestFactory.connect(verifierContract.address, verifierContract.signer);
=======
import * as hardhat from "hardhat";
import { expect } from "chai";
import type { VerifierTest, VerifierRecursiveTest } from "../../typechain";
import { VerifierTestFactory } from "../../typechain";
import { getCallRevertReason } from "./utils";
import { ethers } from "hardhat";

describe("Verifier test", function () {
  const Q_MOD = "21888242871839275222246405745257275088696311157297823662689037894645226208583";
  const R_MOD = "21888242871839275222246405745257275088548364400416034343698204186575808495617";

  const PROOF = {
    publicInputs: ["0xa3dd954bb76c1474c1a04f04870cc75bcaf66ec23c0303c87fb119f9"],
    serializedProof: [
      "0x162e0e35310fa1265df0051490fad590e875a98b4e7781ce1bb2698887e24070",
      "0x1a3645718b688a382a00b99059f9488daf624d04ceb39b5553f0a1a0d508dde6",
      "0x44df31be22763cde0700cc784f70758b944096a11c9b32bfb4f559d9b6a9567",
      "0x2efae700419dd3fa0bebf5404efef2f3b5f8f2288c595ec219a05607e9971c9",
      "0x223e7327348fd30effc617ee9fa7e28117869f149719cf93c20788cb78adc291",
      "0x99f67d073880787c73d54bc2509c1611ac6f48fbe3b5214b4dc2f3cb3a572c0",
      "0x17365bde1bbcd62561764ddd8b2d562edbe1c07519cd23f03831b694c6665a2d",
      "0x2f321ac8e18ab998f8fe370f3b5114598881798ccc6eac24d7f4161c15fdabb3",
      "0x2f6b4b0f4973f2f6e2fa5ecd34602b20b56f0e4fb551b011af96e555fdc1197d",
      "0xb8d070fec07e8467425605015acba755f54db7f566c6704818408d927419d80",
      "0x103185cff27eef6e8090373749a8065129fcc93482bd6ea4db1808725b6da2e",
      "0x29b35d35c22deda2ac9dd56a9f6a145871b1b6557e165296f804297160d5f98b",
      "0x240bb4b0b7e30e71e8af2d908e72bf47b6496aab1e1f7cb32f2604d79f76cff8",
      "0x1cd2156a0f0c1944a8a3359618ff978b27eb42075c667960817be624ce161489",
      "0xbd0b75112591ab1b4a6a3e03fb76368419b78e4b95ee773b8ef5e7848695cf7",
      "0xcd1da7fcfc27d2d9e9743e80951694995b162298d4109428fcf1c9a90f24905",
      "0x2672327da3fdec6c58e8a0d33ca94e059da0787e9221a2a0ac412692cc962aac",
      "0x50e88db23f7582691a0fb7e5c95dd713e54188833fe1d241e3e32a98dfeb0f0",
      "0x8dc78ede51774238b0984b02ac7fcf8b0a8dfcb6ca733b90c6b44aac4551057",
      "0x2a3167374e2d54e47ce865ef222346adf7a27d4174820a637cf656899238387",
      "0x2f161fddcebb9ed8740c14d3a782efcf6f0ad069371194f87bcc04f9e9baf2ee",
      "0x25dcf81d1721eab45e86ccfee579eaa4e54a4a80a19edf784f24cc1ee831e58a",
      "0x1e483708e664ced677568d93b3b4f505e9d2968f802e04b31873f7d8f635fb0f",
      "0x2bf6cdf920d353ba8bda932b72bf6ff6a93aa831274a5dc3ea6ea647a446d18e",
      "0x2aa406a77d9143221165e066adfcc9281b9c90afdcee4336eda87f85d2bfe5b",
      "0x26fc05b152609664e624a233e52e12252a0cae9d2a86a36717300063faca4b4b",
      "0x24579fb180a63e5594644f4726c5af6d091aee4ee64c2c2a37d98f646a9c8d9d",
      "0xb34ff9cbae3a9afe40e80a46e7d1419380e210a0e9595f61eb3a300aaef9f34",
      "0x2ee89372d00fd0e32a46d513f7a80a1ae64302f33bc4b100384327a443c0193c",
      "0x2b0e285154aef9e8af0777190947379df37da05cf342897bf1de1bc40e497893",
      "0x158b022dd94b2c5c44994a5be28b2f570f1187277430ed9307517fa0c830d432",
      "0x1d1ea6f83308f30e544948e221d6b313367eccfe54ec05dfa757f023b5758f3d",
      "0x1a08a4549273627eadafe47379be8e997306f5b9567618b38c93a0d58eb6c54c",
      "0xf434e5d987974afdd7f45a0f84fb800ecbbcdf2eeb302e415371e1d08ba4ad7",
      "0x168b5b6d46176887125f13423384b8e8dd4fd947aac832d8d15b87865580b5fb",
      "0x166cd223e74511332e2df4e7ad7a82c3871ed0305a5708521702c5e62e11a30b",
      "0x10f0979b9797e30f8fe15539518c7f4dfc98c7acb1490da60088b6ff908a4876",
      "0x20e08df88bbafc9a810fa8e2324c36b5513134477207763849ed4a0b6bd9639",
      "0x1e977a84137396a3cfb17565ecfb5b60dffb242c7aab4afecaa45ebd2c83e0a3",
      "0x19f3f9b6c6868a0e2a7453ff8949323715817869f8a25075308aa34a50c1ca3c",
      "0x248b030bbfab25516cca23e7937d4b3b46967292ef6dfd3df25fcfe289d53fac",
      "0x26bee4a0a5c8b76caa6b73172fa7760bd634c28d2c2384335b74f5d18e3933f4",
      "0x106719993b9dacbe46b17f4e896c0c9c116d226c50afe2256dca1e81cd510b5c",
      "0x19b5748fd961f755dd3c713d09014bd12adbb739fa1d2160067a312780a146a2",
    ],
    recursiveAggregationInput: [],
  };
  let verifier: VerifierTest;

  before(async function () {
    const verifierFactory = await hardhat.ethers.getContractFactory("VerifierTest");
    const verifierContract = await verifierFactory.deploy();
    verifier = VerifierTestFactory.connect(verifierContract.address, verifierContract.signer);
  });

  it("Should verify proof", async () => {
    // Call the verifier directly (though the call, not static call) to add the save the consumed gas into the statistic.
    const calldata = verifier.interface.encodeFunctionData("verify", [
      PROOF.publicInputs,
      PROOF.serializedProof,
      PROOF.recursiveAggregationInput,
    ]);
    await verifier.fallback({ data: calldata });

    // Check that proof is verified
    const result = await verifier.verify(PROOF.publicInputs, PROOF.serializedProof, PROOF.recursiveAggregationInput);
    expect(result, "proof verification failed").true;
  });

  describe("Should verify valid proof with fields values in non standard format", function () {
    it("Public input with dirty bits over Fr mask", async () => {
      const validProof = JSON.parse(JSON.stringify(PROOF));
      // Fill dirty bits
      validProof.publicInputs[0] = ethers.BigNumber.from(validProof.publicInputs[0])
        .add("0xe000000000000000000000000000000000000000000000000000000000000000")
        .toHexString();
      const result = await verifier.verify(
        validProof.publicInputs,
        validProof.serializedProof,
        validProof.recursiveAggregationInput
      );
      expect(result, "proof verification failed").true;
>>>>>>> 9c85f58f
    });

    it("Elliptic curve points over modulo", async () => {
      const validProof = JSON.parse(JSON.stringify(PROOF));
      // Add modulo to points
      validProof.serializedProof[0] = ethers.BigNumber.from(validProof.serializedProof[0]).add(Q_MOD);
      validProof.serializedProof[1] = ethers.BigNumber.from(validProof.serializedProof[1]).add(Q_MOD).add(Q_MOD);
      const result = await verifier.verify(
        validProof.publicInputs,
        validProof.serializedProof,
        validProof.recursiveAggregationInput
      );
      expect(result, "proof verification failed").true;
    });

    it("Fr over modulo", async () => {
      const validProof = JSON.parse(JSON.stringify(PROOF));
      // Add modulo to number
      validProof.serializedProof[22] = ethers.BigNumber.from(validProof.serializedProof[22]).add(R_MOD);
      const result = await verifier.verify(
        validProof.publicInputs,
        validProof.serializedProof,
        validProof.recursiveAggregationInput
      );
      expect(result, "proof verification failed").true;
    });
  });

  describe("Should revert on invalid input", function () {
    it("More than 1 public inputs", async () => {
      const invalidProof = JSON.parse(JSON.stringify(PROOF));
      // Add one more public input to proof
      invalidProof.publicInputs.push(invalidProof.publicInputs[0]);
      const revertReason = await getCallRevertReason(
        verifier.verify(invalidProof.publicInputs, invalidProof.serializedProof, invalidProof.recursiveAggregationInput)
      );
      expect(revertReason).equal("loadProof: Proof is invalid");
    });

    it("Empty public inputs", async () => {
      const revertReason = await getCallRevertReason(
        verifier.verify([], PROOF.serializedProof, PROOF.recursiveAggregationInput)
      );
      expect(revertReason).equal("loadProof: Proof is invalid");
    });

    it("More than 44 words for proof", async () => {
      const invalidProof = JSON.parse(JSON.stringify(PROOF));
      // Add one more "serialized proof" input
      invalidProof.serializedProof.push(invalidProof.serializedProof[0]);
      const revertReason = await getCallRevertReason(
        verifier.verify(invalidProof.publicInputs, invalidProof.serializedProof, invalidProof.recursiveAggregationInput)
      );
      expect(revertReason).equal("loadProof: Proof is invalid");
    });

    it("Empty serialized proof", async () => {
      const revertReason = await getCallRevertReason(
        verifier.verify(PROOF.publicInputs, [], PROOF.recursiveAggregationInput)
      );
      expect(revertReason).equal("loadProof: Proof is invalid");
    });

    it("Not empty recursive aggregation input", async () => {
      const invalidProof = JSON.parse(JSON.stringify(PROOF));
      // Add one more "recursive aggregation input" value
      invalidProof.recursiveAggregationInput.push(invalidProof.publicInputs[0]);
      const revertReason = await getCallRevertReason(
        verifier.verify(invalidProof.publicInputs, invalidProof.serializedProof, invalidProof.recursiveAggregationInput)
      );
      expect(revertReason).equal("loadProof: Proof is invalid");
    });

    it("Elliptic curve point at infinity", async () => {
      const invalidProof = JSON.parse(JSON.stringify(PROOF));
      // Change first point to point at infinity (encode as (0, 0) on EVM)
      invalidProof.serializedProof[0] = ethers.constants.HashZero;
      invalidProof.serializedProof[1] = ethers.constants.HashZero;
      const revertReason = await getCallRevertReason(
        verifier.verify(invalidProof.publicInputs, invalidProof.serializedProof, invalidProof.recursiveAggregationInput)
      );
      expect(revertReason).equal("loadProof: Proof is invalid");
    });
  });

  it("Should failed with invalid public input", async () => {
    const revertReason = await getCallRevertReason(
      verifier.verify([ethers.constants.HashZero], PROOF.serializedProof, PROOF.recursiveAggregationInput)
    );
    expect(revertReason).equal("invalid quotient evaluation");
  });

  it("Should return correct Verification key hash", async () => {
    const vksHash = await verifier.verificationKeyHash();
    expect(vksHash).equal("0x6625fa96781746787b58306d414b1e25bd706d37d883a9b3acf57b2bd5e0de52");
  });
});

<<<<<<< HEAD
describe('Verifier with recursive part test', function () {
    const Q_MOD = '21888242871839275222246405745257275088696311157297823662689037894645226208583';
    const R_MOD = '21888242871839275222246405745257275088548364400416034343698204186575808495617';

    const PROOF = {
        publicInputs: ['0xa3dd954bb76c1474c1a04f04870cc75bcaf66ec23c0303c87fb119f9'],
        serializedProof: [
            '0x162e0e35310fa1265df0051490fad590e875a98b4e7781ce1bb2698887e24070',
            '0x1a3645718b688a382a00b99059f9488daf624d04ceb39b5553f0a1a0d508dde6',
            '0x44df31be22763cde0700cc784f70758b944096a11c9b32bfb4f559d9b6a9567',
            '0x2efae700419dd3fa0bebf5404efef2f3b5f8f2288c595ec219a05607e9971c9',
            '0x223e7327348fd30effc617ee9fa7e28117869f149719cf93c20788cb78adc291',
            '0x99f67d073880787c73d54bc2509c1611ac6f48fbe3b5214b4dc2f3cb3a572c0',
            '0x17365bde1bbcd62561764ddd8b2d562edbe1c07519cd23f03831b694c6665a2d',
            '0x2f321ac8e18ab998f8fe370f3b5114598881798ccc6eac24d7f4161c15fdabb3',
            '0x2f6b4b0f4973f2f6e2fa5ecd34602b20b56f0e4fb551b011af96e555fdc1197d',
            '0xb8d070fec07e8467425605015acba755f54db7f566c6704818408d927419d80',
            '0x103185cff27eef6e8090373749a8065129fcc93482bd6ea4db1808725b6da2e',
            '0x29b35d35c22deda2ac9dd56a9f6a145871b1b6557e165296f804297160d5f98b',
            '0x240bb4b0b7e30e71e8af2d908e72bf47b6496aab1e1f7cb32f2604d79f76cff8',
            '0x1cd2156a0f0c1944a8a3359618ff978b27eb42075c667960817be624ce161489',
            '0xbd0b75112591ab1b4a6a3e03fb76368419b78e4b95ee773b8ef5e7848695cf7',
            '0xcd1da7fcfc27d2d9e9743e80951694995b162298d4109428fcf1c9a90f24905',
            '0x2672327da3fdec6c58e8a0d33ca94e059da0787e9221a2a0ac412692cc962aac',
            '0x50e88db23f7582691a0fb7e5c95dd713e54188833fe1d241e3e32a98dfeb0f0',
            '0x8dc78ede51774238b0984b02ac7fcf8b0a8dfcb6ca733b90c6b44aac4551057',
            '0x2a3167374e2d54e47ce865ef222346adf7a27d4174820a637cf656899238387',
            '0x2f161fddcebb9ed8740c14d3a782efcf6f0ad069371194f87bcc04f9e9baf2ee',
            '0x25dcf81d1721eab45e86ccfee579eaa4e54a4a80a19edf784f24cc1ee831e58a',
            '0x1e483708e664ced677568d93b3b4f505e9d2968f802e04b31873f7d8f635fb0f',
            '0x2bf6cdf920d353ba8bda932b72bf6ff6a93aa831274a5dc3ea6ea647a446d18e',
            '0x2aa406a77d9143221165e066adfcc9281b9c90afdcee4336eda87f85d2bfe5b',
            '0x26fc05b152609664e624a233e52e12252a0cae9d2a86a36717300063faca4b4b',
            '0x24579fb180a63e5594644f4726c5af6d091aee4ee64c2c2a37d98f646a9c8d9d',
            '0xb34ff9cbae3a9afe40e80a46e7d1419380e210a0e9595f61eb3a300aaef9f34',
            '0x2ee89372d00fd0e32a46d513f7a80a1ae64302f33bc4b100384327a443c0193c',
            '0x2b0e285154aef9e8af0777190947379df37da05cf342897bf1de1bc40e497893',
            '0x158b022dd94b2c5c44994a5be28b2f570f1187277430ed9307517fa0c830d432',
            '0x1d1ea6f83308f30e544948e221d6b313367eccfe54ec05dfa757f023b5758f3d',
            '0x1a08a4549273627eadafe47379be8e997306f5b9567618b38c93a0d58eb6c54c',
            '0xf434e5d987974afdd7f45a0f84fb800ecbbcdf2eeb302e415371e1d08ba4ad7',
            '0x168b5b6d46176887125f13423384b8e8dd4fd947aac832d8d15b87865580b5fb',
            '0x166cd223e74511332e2df4e7ad7a82c3871ed0305a5708521702c5e62e11a30b',
            '0x10f0979b9797e30f8fe15539518c7f4dfc98c7acb1490da60088b6ff908a4876',
            '0x20e08df88bbafc9a810fa8e2324c36b5513134477207763849ed4a0b6bd9639',
            '0x1e977a84137396a3cfb17565ecfb5b60dffb242c7aab4afecaa45ebd2c83e0a3',
            '0x19f3f9b6c6868a0e2a7453ff8949323715817869f8a25075308aa34a50c1ca3c',
            '0x248b030bbfab25516cca23e7937d4b3b46967292ef6dfd3df25fcfe289d53fac',
            '0x26bee4a0a5c8b76caa6b73172fa7760bd634c28d2c2384335b74f5d18e3933f4',
            '0x106719993b9dacbe46b17f4e896c0c9c116d226c50afe2256dca1e81cd510b5c',
            '0x19b5748fd961f755dd3c713d09014bd12adbb739fa1d2160067a312780a146a2'
        ],
        recursiveAggregationInput: [
            '0x04fdf01a2faedb9e3a620bc1cd8ceb4b0adac04631bdfa9e7e9fc15e35693cc0',
            '0x1419728b438cc9afa63ab4861753e0798e29e08aac0da17b2c7617b994626ca2',
            '0x23ca418458f6bdc30dfdbc13b80c604f8864619582eb247d09c8e4703232897b',
            '0x0713c1371914ac18d7dced467a8a60eeca0f3d80a2cbd5dcc75abb6cbab39f39'
        ]
    };
    let verifier: VerifierRecursiveTest;

    before(async function () {
        const verifierFactory = await hardhat.ethers.getContractFactory('VerifierRecursiveTest');
        const verifierContract = await verifierFactory.deploy();
        verifier = VerifierTestFactory.connect(verifierContract.address, verifierContract.signer);
=======
describe("Verifier with recursive part test", function () {
  const Q_MOD = "21888242871839275222246405745257275088696311157297823662689037894645226208583";
  const R_MOD = "21888242871839275222246405745257275088548364400416034343698204186575808495617";

  const PROOF = {
    publicInputs: ["0xa3dd954bb76c1474c1a04f04870cc75bcaf66ec23c0303c87fb119f9"],
    serializedProof: [
      "0x162e0e35310fa1265df0051490fad590e875a98b4e7781ce1bb2698887e24070",
      "0x1a3645718b688a382a00b99059f9488daf624d04ceb39b5553f0a1a0d508dde6",
      "0x44df31be22763cde0700cc784f70758b944096a11c9b32bfb4f559d9b6a9567",
      "0x2efae700419dd3fa0bebf5404efef2f3b5f8f2288c595ec219a05607e9971c9",
      "0x223e7327348fd30effc617ee9fa7e28117869f149719cf93c20788cb78adc291",
      "0x99f67d073880787c73d54bc2509c1611ac6f48fbe3b5214b4dc2f3cb3a572c0",
      "0x17365bde1bbcd62561764ddd8b2d562edbe1c07519cd23f03831b694c6665a2d",
      "0x2f321ac8e18ab998f8fe370f3b5114598881798ccc6eac24d7f4161c15fdabb3",
      "0x2f6b4b0f4973f2f6e2fa5ecd34602b20b56f0e4fb551b011af96e555fdc1197d",
      "0xb8d070fec07e8467425605015acba755f54db7f566c6704818408d927419d80",
      "0x103185cff27eef6e8090373749a8065129fcc93482bd6ea4db1808725b6da2e",
      "0x29b35d35c22deda2ac9dd56a9f6a145871b1b6557e165296f804297160d5f98b",
      "0x240bb4b0b7e30e71e8af2d908e72bf47b6496aab1e1f7cb32f2604d79f76cff8",
      "0x1cd2156a0f0c1944a8a3359618ff978b27eb42075c667960817be624ce161489",
      "0xbd0b75112591ab1b4a6a3e03fb76368419b78e4b95ee773b8ef5e7848695cf7",
      "0xcd1da7fcfc27d2d9e9743e80951694995b162298d4109428fcf1c9a90f24905",
      "0x2672327da3fdec6c58e8a0d33ca94e059da0787e9221a2a0ac412692cc962aac",
      "0x50e88db23f7582691a0fb7e5c95dd713e54188833fe1d241e3e32a98dfeb0f0",
      "0x8dc78ede51774238b0984b02ac7fcf8b0a8dfcb6ca733b90c6b44aac4551057",
      "0x2a3167374e2d54e47ce865ef222346adf7a27d4174820a637cf656899238387",
      "0x2f161fddcebb9ed8740c14d3a782efcf6f0ad069371194f87bcc04f9e9baf2ee",
      "0x25dcf81d1721eab45e86ccfee579eaa4e54a4a80a19edf784f24cc1ee831e58a",
      "0x1e483708e664ced677568d93b3b4f505e9d2968f802e04b31873f7d8f635fb0f",
      "0x2bf6cdf920d353ba8bda932b72bf6ff6a93aa831274a5dc3ea6ea647a446d18e",
      "0x2aa406a77d9143221165e066adfcc9281b9c90afdcee4336eda87f85d2bfe5b",
      "0x26fc05b152609664e624a233e52e12252a0cae9d2a86a36717300063faca4b4b",
      "0x24579fb180a63e5594644f4726c5af6d091aee4ee64c2c2a37d98f646a9c8d9d",
      "0xb34ff9cbae3a9afe40e80a46e7d1419380e210a0e9595f61eb3a300aaef9f34",
      "0x2ee89372d00fd0e32a46d513f7a80a1ae64302f33bc4b100384327a443c0193c",
      "0x2b0e285154aef9e8af0777190947379df37da05cf342897bf1de1bc40e497893",
      "0x158b022dd94b2c5c44994a5be28b2f570f1187277430ed9307517fa0c830d432",
      "0x1d1ea6f83308f30e544948e221d6b313367eccfe54ec05dfa757f023b5758f3d",
      "0x1a08a4549273627eadafe47379be8e997306f5b9567618b38c93a0d58eb6c54c",
      "0xf434e5d987974afdd7f45a0f84fb800ecbbcdf2eeb302e415371e1d08ba4ad7",
      "0x168b5b6d46176887125f13423384b8e8dd4fd947aac832d8d15b87865580b5fb",
      "0x166cd223e74511332e2df4e7ad7a82c3871ed0305a5708521702c5e62e11a30b",
      "0x10f0979b9797e30f8fe15539518c7f4dfc98c7acb1490da60088b6ff908a4876",
      "0x20e08df88bbafc9a810fa8e2324c36b5513134477207763849ed4a0b6bd9639",
      "0x1e977a84137396a3cfb17565ecfb5b60dffb242c7aab4afecaa45ebd2c83e0a3",
      "0x19f3f9b6c6868a0e2a7453ff8949323715817869f8a25075308aa34a50c1ca3c",
      "0x248b030bbfab25516cca23e7937d4b3b46967292ef6dfd3df25fcfe289d53fac",
      "0x26bee4a0a5c8b76caa6b73172fa7760bd634c28d2c2384335b74f5d18e3933f4",
      "0x106719993b9dacbe46b17f4e896c0c9c116d226c50afe2256dca1e81cd510b5c",
      "0x19b5748fd961f755dd3c713d09014bd12adbb739fa1d2160067a312780a146a2",
    ],
    recursiveAggregationInput: [
      "0x04fdf01a2faedb9e3a620bc1cd8ceb4b0adac04631bdfa9e7e9fc15e35693cc0",
      "0x1419728b438cc9afa63ab4861753e0798e29e08aac0da17b2c7617b994626ca2",
      "0x23ca418458f6bdc30dfdbc13b80c604f8864619582eb247d09c8e4703232897b",
      "0x0713c1371914ac18d7dced467a8a60eeca0f3d80a2cbd5dcc75abb6cbab39f39",
    ],
  };
  let verifier: VerifierRecursiveTest;

  before(async function () {
    const verifierFactory = await hardhat.ethers.getContractFactory("VerifierRecursiveTest");
    const verifierContract = await verifierFactory.deploy();
    verifier = VerifierTestFactory.connect(verifierContract.address, verifierContract.signer);
  });

  it("Should verify proof", async () => {
    // Call the verifier directly (though the call, not static call) to add the save the consumed gas into the statistic.
    const calldata = verifier.interface.encodeFunctionData("verify", [
      PROOF.publicInputs,
      PROOF.serializedProof,
      PROOF.recursiveAggregationInput,
    ]);
    await verifier.fallback({ data: calldata });

    // Check that proof is verified
    const result = await verifier.verify(PROOF.publicInputs, PROOF.serializedProof, PROOF.recursiveAggregationInput);
    expect(result, "proof verification failed").true;
  });

  describe("Should verify valid proof with fields values in non standard format", function () {
    it("Public input with dirty bits over Fr mask", async () => {
      const validProof = JSON.parse(JSON.stringify(PROOF));
      // Fill dirty bits
      validProof.publicInputs[0] = ethers.BigNumber.from(validProof.publicInputs[0])
        .add("0xe000000000000000000000000000000000000000000000000000000000000000")
        .toHexString();
      const result = await verifier.verify(
        validProof.publicInputs,
        validProof.serializedProof,
        validProof.recursiveAggregationInput
      );
      expect(result, "proof verification failed").true;
    });

    it("Elliptic curve points over modulo", async () => {
      const validProof = JSON.parse(JSON.stringify(PROOF));
      // Add modulo to points
      validProof.serializedProof[0] = ethers.BigNumber.from(validProof.serializedProof[0]).add(Q_MOD);
      validProof.serializedProof[1] = ethers.BigNumber.from(validProof.serializedProof[1]).add(Q_MOD).add(Q_MOD);
      const result = await verifier.verify(
        validProof.publicInputs,
        validProof.serializedProof,
        validProof.recursiveAggregationInput
      );
      expect(result, "proof verification failed").true;
    });

    it("Fr over modulo", async () => {
      const validProof = JSON.parse(JSON.stringify(PROOF));
      // Add modulo to number
      validProof.serializedProof[22] = ethers.BigNumber.from(validProof.serializedProof[22]).add(R_MOD);
      const result = await verifier.verify(
        validProof.publicInputs,
        validProof.serializedProof,
        validProof.recursiveAggregationInput
      );
      expect(result, "proof verification failed").true;
    });
  });

  describe("Should revert on invalid input", function () {
    it("More than 1 public inputs", async () => {
      const invalidProof = JSON.parse(JSON.stringify(PROOF));
      // Add one more public input to proof
      invalidProof.publicInputs.push(invalidProof.publicInputs[0]);
      const revertReason = await getCallRevertReason(
        verifier.verify(invalidProof.publicInputs, invalidProof.serializedProof, invalidProof.recursiveAggregationInput)
      );
      expect(revertReason).equal("loadProof: Proof is invalid");
>>>>>>> 9c85f58f
    });

    it("Empty public inputs", async () => {
      const revertReason = await getCallRevertReason(
        verifier.verify([], PROOF.serializedProof, PROOF.recursiveAggregationInput)
      );
      expect(revertReason).equal("loadProof: Proof is invalid");
    });

    it("More than 44 words for proof", async () => {
      const invalidProof = JSON.parse(JSON.stringify(PROOF));
      // Add one more "serialized proof" input
      invalidProof.serializedProof.push(invalidProof.serializedProof[0]);
      const revertReason = await getCallRevertReason(
        verifier.verify(invalidProof.publicInputs, invalidProof.serializedProof, invalidProof.recursiveAggregationInput)
      );
      expect(revertReason).equal("loadProof: Proof is invalid");
    });

    it("Empty serialized proof", async () => {
      const revertReason = await getCallRevertReason(
        verifier.verify(PROOF.publicInputs, [], PROOF.recursiveAggregationInput)
      );
      expect(revertReason).equal("loadProof: Proof is invalid");
    });

    it("More than 4 words for recursive aggregation input", async () => {
      const invalidProof = JSON.parse(JSON.stringify(PROOF));
      // Add one more "recursive aggregation input" value
      invalidProof.recursiveAggregationInput.push(invalidProof.recursiveAggregationInput[0]);
      const revertReason = await getCallRevertReason(
        verifier.verify(invalidProof.publicInputs, invalidProof.serializedProof, invalidProof.recursiveAggregationInput)
      );
      expect(revertReason).equal("loadProof: Proof is invalid");
    });

    it("Empty recursive aggregation input", async () => {
      const revertReason = await getCallRevertReason(verifier.verify(PROOF.publicInputs, PROOF.serializedProof, []));
      expect(revertReason).equal("loadProof: Proof is invalid");
    });

    it("Elliptic curve point at infinity", async () => {
      const invalidProof = JSON.parse(JSON.stringify(PROOF));
      // Change first point to point at infinity (encode as (0, 0) on EVM)
      invalidProof.serializedProof[0] = ethers.constants.HashZero;
      invalidProof.serializedProof[1] = ethers.constants.HashZero;
      const revertReason = await getCallRevertReason(
        verifier.verify(invalidProof.publicInputs, invalidProof.serializedProof, invalidProof.recursiveAggregationInput)
      );
      expect(revertReason).equal("loadProof: Proof is invalid");
    });
  });

  it("Should failed with invalid public input", async () => {
    const revertReason = await getCallRevertReason(
      verifier.verify([ethers.constants.HashZero], PROOF.serializedProof, PROOF.recursiveAggregationInput)
    );
    expect(revertReason).equal("invalid quotient evaluation");
  });

  it("Should failed with invalid recursive aggregative input", async () => {
    const revertReason = await getCallRevertReason(
      verifier.verify(PROOF.publicInputs, PROOF.serializedProof, [1, 2, 1, 2])
    );
    expect(revertReason).equal("finalPairing: pairing failure");
  });

  it("Should return correct Verification key hash", async () => {
    const vksHash = await verifier.verificationKeyHash();
    expect(vksHash).equal("0x88b3ddc4ed85974c7e14297dcad4097169440305c05fdb6441ca8dfd77cd7fa7");
  });
});<|MERGE_RESOLUTION|>--- conflicted
+++ resolved
@@ -1,71 +1,3 @@
-<<<<<<< HEAD
-import * as hardhat from 'hardhat';
-import { expect } from 'chai';
-import { VerifierTest, VerifierRecursiveTest, VerifierTestFactory } from '../../typechain';
-import { getCallRevertReason } from './utils';
-import { ethers } from 'hardhat';
-
-describe('Verifier test', function () {
-    const Q_MOD = '21888242871839275222246405745257275088696311157297823662689037894645226208583';
-    const R_MOD = '21888242871839275222246405745257275088548364400416034343698204186575808495617';
-
-    const PROOF = {
-        publicInputs: ['0xa3dd954bb76c1474c1a04f04870cc75bcaf66ec23c0303c87fb119f9'],
-        serializedProof: [
-            '0x162e0e35310fa1265df0051490fad590e875a98b4e7781ce1bb2698887e24070',
-            '0x1a3645718b688a382a00b99059f9488daf624d04ceb39b5553f0a1a0d508dde6',
-            '0x44df31be22763cde0700cc784f70758b944096a11c9b32bfb4f559d9b6a9567',
-            '0x2efae700419dd3fa0bebf5404efef2f3b5f8f2288c595ec219a05607e9971c9',
-            '0x223e7327348fd30effc617ee9fa7e28117869f149719cf93c20788cb78adc291',
-            '0x99f67d073880787c73d54bc2509c1611ac6f48fbe3b5214b4dc2f3cb3a572c0',
-            '0x17365bde1bbcd62561764ddd8b2d562edbe1c07519cd23f03831b694c6665a2d',
-            '0x2f321ac8e18ab998f8fe370f3b5114598881798ccc6eac24d7f4161c15fdabb3',
-            '0x2f6b4b0f4973f2f6e2fa5ecd34602b20b56f0e4fb551b011af96e555fdc1197d',
-            '0xb8d070fec07e8467425605015acba755f54db7f566c6704818408d927419d80',
-            '0x103185cff27eef6e8090373749a8065129fcc93482bd6ea4db1808725b6da2e',
-            '0x29b35d35c22deda2ac9dd56a9f6a145871b1b6557e165296f804297160d5f98b',
-            '0x240bb4b0b7e30e71e8af2d908e72bf47b6496aab1e1f7cb32f2604d79f76cff8',
-            '0x1cd2156a0f0c1944a8a3359618ff978b27eb42075c667960817be624ce161489',
-            '0xbd0b75112591ab1b4a6a3e03fb76368419b78e4b95ee773b8ef5e7848695cf7',
-            '0xcd1da7fcfc27d2d9e9743e80951694995b162298d4109428fcf1c9a90f24905',
-            '0x2672327da3fdec6c58e8a0d33ca94e059da0787e9221a2a0ac412692cc962aac',
-            '0x50e88db23f7582691a0fb7e5c95dd713e54188833fe1d241e3e32a98dfeb0f0',
-            '0x8dc78ede51774238b0984b02ac7fcf8b0a8dfcb6ca733b90c6b44aac4551057',
-            '0x2a3167374e2d54e47ce865ef222346adf7a27d4174820a637cf656899238387',
-            '0x2f161fddcebb9ed8740c14d3a782efcf6f0ad069371194f87bcc04f9e9baf2ee',
-            '0x25dcf81d1721eab45e86ccfee579eaa4e54a4a80a19edf784f24cc1ee831e58a',
-            '0x1e483708e664ced677568d93b3b4f505e9d2968f802e04b31873f7d8f635fb0f',
-            '0x2bf6cdf920d353ba8bda932b72bf6ff6a93aa831274a5dc3ea6ea647a446d18e',
-            '0x2aa406a77d9143221165e066adfcc9281b9c90afdcee4336eda87f85d2bfe5b',
-            '0x26fc05b152609664e624a233e52e12252a0cae9d2a86a36717300063faca4b4b',
-            '0x24579fb180a63e5594644f4726c5af6d091aee4ee64c2c2a37d98f646a9c8d9d',
-            '0xb34ff9cbae3a9afe40e80a46e7d1419380e210a0e9595f61eb3a300aaef9f34',
-            '0x2ee89372d00fd0e32a46d513f7a80a1ae64302f33bc4b100384327a443c0193c',
-            '0x2b0e285154aef9e8af0777190947379df37da05cf342897bf1de1bc40e497893',
-            '0x158b022dd94b2c5c44994a5be28b2f570f1187277430ed9307517fa0c830d432',
-            '0x1d1ea6f83308f30e544948e221d6b313367eccfe54ec05dfa757f023b5758f3d',
-            '0x1a08a4549273627eadafe47379be8e997306f5b9567618b38c93a0d58eb6c54c',
-            '0xf434e5d987974afdd7f45a0f84fb800ecbbcdf2eeb302e415371e1d08ba4ad7',
-            '0x168b5b6d46176887125f13423384b8e8dd4fd947aac832d8d15b87865580b5fb',
-            '0x166cd223e74511332e2df4e7ad7a82c3871ed0305a5708521702c5e62e11a30b',
-            '0x10f0979b9797e30f8fe15539518c7f4dfc98c7acb1490da60088b6ff908a4876',
-            '0x20e08df88bbafc9a810fa8e2324c36b5513134477207763849ed4a0b6bd9639',
-            '0x1e977a84137396a3cfb17565ecfb5b60dffb242c7aab4afecaa45ebd2c83e0a3',
-            '0x19f3f9b6c6868a0e2a7453ff8949323715817869f8a25075308aa34a50c1ca3c',
-            '0x248b030bbfab25516cca23e7937d4b3b46967292ef6dfd3df25fcfe289d53fac',
-            '0x26bee4a0a5c8b76caa6b73172fa7760bd634c28d2c2384335b74f5d18e3933f4',
-            '0x106719993b9dacbe46b17f4e896c0c9c116d226c50afe2256dca1e81cd510b5c',
-            '0x19b5748fd961f755dd3c713d09014bd12adbb739fa1d2160067a312780a146a2'
-        ],
-        recursiveAggregationInput: []
-    };
-    let verifier: VerifierTest;
-
-    before(async function () {
-        const verifierFactory = await hardhat.ethers.getContractFactory('VerifierTest');
-        const verifierContract = await verifierFactory.deploy();
-        verifier = VerifierTestFactory.connect(verifierContract.address, verifierContract.signer);
-=======
 import * as hardhat from "hardhat";
 import { expect } from "chai";
 import type { VerifierTest, VerifierRecursiveTest } from "../../typechain";
@@ -162,7 +94,6 @@
         validProof.recursiveAggregationInput
       );
       expect(result, "proof verification failed").true;
->>>>>>> 9c85f58f
     });
 
     it("Elliptic curve points over modulo", async () => {
@@ -261,73 +192,6 @@
   });
 });
 
-<<<<<<< HEAD
-describe('Verifier with recursive part test', function () {
-    const Q_MOD = '21888242871839275222246405745257275088696311157297823662689037894645226208583';
-    const R_MOD = '21888242871839275222246405745257275088548364400416034343698204186575808495617';
-
-    const PROOF = {
-        publicInputs: ['0xa3dd954bb76c1474c1a04f04870cc75bcaf66ec23c0303c87fb119f9'],
-        serializedProof: [
-            '0x162e0e35310fa1265df0051490fad590e875a98b4e7781ce1bb2698887e24070',
-            '0x1a3645718b688a382a00b99059f9488daf624d04ceb39b5553f0a1a0d508dde6',
-            '0x44df31be22763cde0700cc784f70758b944096a11c9b32bfb4f559d9b6a9567',
-            '0x2efae700419dd3fa0bebf5404efef2f3b5f8f2288c595ec219a05607e9971c9',
-            '0x223e7327348fd30effc617ee9fa7e28117869f149719cf93c20788cb78adc291',
-            '0x99f67d073880787c73d54bc2509c1611ac6f48fbe3b5214b4dc2f3cb3a572c0',
-            '0x17365bde1bbcd62561764ddd8b2d562edbe1c07519cd23f03831b694c6665a2d',
-            '0x2f321ac8e18ab998f8fe370f3b5114598881798ccc6eac24d7f4161c15fdabb3',
-            '0x2f6b4b0f4973f2f6e2fa5ecd34602b20b56f0e4fb551b011af96e555fdc1197d',
-            '0xb8d070fec07e8467425605015acba755f54db7f566c6704818408d927419d80',
-            '0x103185cff27eef6e8090373749a8065129fcc93482bd6ea4db1808725b6da2e',
-            '0x29b35d35c22deda2ac9dd56a9f6a145871b1b6557e165296f804297160d5f98b',
-            '0x240bb4b0b7e30e71e8af2d908e72bf47b6496aab1e1f7cb32f2604d79f76cff8',
-            '0x1cd2156a0f0c1944a8a3359618ff978b27eb42075c667960817be624ce161489',
-            '0xbd0b75112591ab1b4a6a3e03fb76368419b78e4b95ee773b8ef5e7848695cf7',
-            '0xcd1da7fcfc27d2d9e9743e80951694995b162298d4109428fcf1c9a90f24905',
-            '0x2672327da3fdec6c58e8a0d33ca94e059da0787e9221a2a0ac412692cc962aac',
-            '0x50e88db23f7582691a0fb7e5c95dd713e54188833fe1d241e3e32a98dfeb0f0',
-            '0x8dc78ede51774238b0984b02ac7fcf8b0a8dfcb6ca733b90c6b44aac4551057',
-            '0x2a3167374e2d54e47ce865ef222346adf7a27d4174820a637cf656899238387',
-            '0x2f161fddcebb9ed8740c14d3a782efcf6f0ad069371194f87bcc04f9e9baf2ee',
-            '0x25dcf81d1721eab45e86ccfee579eaa4e54a4a80a19edf784f24cc1ee831e58a',
-            '0x1e483708e664ced677568d93b3b4f505e9d2968f802e04b31873f7d8f635fb0f',
-            '0x2bf6cdf920d353ba8bda932b72bf6ff6a93aa831274a5dc3ea6ea647a446d18e',
-            '0x2aa406a77d9143221165e066adfcc9281b9c90afdcee4336eda87f85d2bfe5b',
-            '0x26fc05b152609664e624a233e52e12252a0cae9d2a86a36717300063faca4b4b',
-            '0x24579fb180a63e5594644f4726c5af6d091aee4ee64c2c2a37d98f646a9c8d9d',
-            '0xb34ff9cbae3a9afe40e80a46e7d1419380e210a0e9595f61eb3a300aaef9f34',
-            '0x2ee89372d00fd0e32a46d513f7a80a1ae64302f33bc4b100384327a443c0193c',
-            '0x2b0e285154aef9e8af0777190947379df37da05cf342897bf1de1bc40e497893',
-            '0x158b022dd94b2c5c44994a5be28b2f570f1187277430ed9307517fa0c830d432',
-            '0x1d1ea6f83308f30e544948e221d6b313367eccfe54ec05dfa757f023b5758f3d',
-            '0x1a08a4549273627eadafe47379be8e997306f5b9567618b38c93a0d58eb6c54c',
-            '0xf434e5d987974afdd7f45a0f84fb800ecbbcdf2eeb302e415371e1d08ba4ad7',
-            '0x168b5b6d46176887125f13423384b8e8dd4fd947aac832d8d15b87865580b5fb',
-            '0x166cd223e74511332e2df4e7ad7a82c3871ed0305a5708521702c5e62e11a30b',
-            '0x10f0979b9797e30f8fe15539518c7f4dfc98c7acb1490da60088b6ff908a4876',
-            '0x20e08df88bbafc9a810fa8e2324c36b5513134477207763849ed4a0b6bd9639',
-            '0x1e977a84137396a3cfb17565ecfb5b60dffb242c7aab4afecaa45ebd2c83e0a3',
-            '0x19f3f9b6c6868a0e2a7453ff8949323715817869f8a25075308aa34a50c1ca3c',
-            '0x248b030bbfab25516cca23e7937d4b3b46967292ef6dfd3df25fcfe289d53fac',
-            '0x26bee4a0a5c8b76caa6b73172fa7760bd634c28d2c2384335b74f5d18e3933f4',
-            '0x106719993b9dacbe46b17f4e896c0c9c116d226c50afe2256dca1e81cd510b5c',
-            '0x19b5748fd961f755dd3c713d09014bd12adbb739fa1d2160067a312780a146a2'
-        ],
-        recursiveAggregationInput: [
-            '0x04fdf01a2faedb9e3a620bc1cd8ceb4b0adac04631bdfa9e7e9fc15e35693cc0',
-            '0x1419728b438cc9afa63ab4861753e0798e29e08aac0da17b2c7617b994626ca2',
-            '0x23ca418458f6bdc30dfdbc13b80c604f8864619582eb247d09c8e4703232897b',
-            '0x0713c1371914ac18d7dced467a8a60eeca0f3d80a2cbd5dcc75abb6cbab39f39'
-        ]
-    };
-    let verifier: VerifierRecursiveTest;
-
-    before(async function () {
-        const verifierFactory = await hardhat.ethers.getContractFactory('VerifierRecursiveTest');
-        const verifierContract = await verifierFactory.deploy();
-        verifier = VerifierTestFactory.connect(verifierContract.address, verifierContract.signer);
-=======
 describe("Verifier with recursive part test", function () {
   const Q_MOD = "21888242871839275222246405745257275088696311157297823662689037894645226208583";
   const R_MOD = "21888242871839275222246405745257275088548364400416034343698204186575808495617";
@@ -459,7 +323,6 @@
         verifier.verify(invalidProof.publicInputs, invalidProof.serializedProof, invalidProof.recursiveAggregationInput)
       );
       expect(revertReason).equal("loadProof: Proof is invalid");
->>>>>>> 9c85f58f
     });
 
     it("Empty public inputs", async () => {
