--- conflicted
+++ resolved
@@ -74,6 +74,7 @@
         l2BootloaderBytecodeHash: dummyHash,
         l2DefaultAccountBytecodeHash: dummyHash,
         priorityTxMaxGasLimit: 10000000,
+        initialProtocolVersion: 0,
       },
     ]);
 
@@ -168,79 +169,7 @@
     const DEPOSIT_LIMIT = ethers.utils.parseEther("10");
 
     before(async () => {
-<<<<<<< HEAD
-        [owner, randomSigner] = await hardhat.ethers.getSigners();
-
-        const mailboxFactory = await hardhat.ethers.getContractFactory('MailboxFacet');
-        const mailboxContract = await mailboxFactory.deploy();
-        const mailboxFacet = MailboxFacetFactory.connect(mailboxContract.address, mailboxContract.signer);
-
-        const mockExecutorFactory = await hardhat.ethers.getContractFactory('MockExecutorFacet');
-        const mockExecutorContract = await mockExecutorFactory.deploy();
-        const mockExecutorFacet = MockExecutorFacetFactory.connect(
-            mockExecutorContract.address,
-            mockExecutorContract.signer
-        );
-
-        const allowListFactory = await hardhat.ethers.getContractFactory('AllowList');
-        const allowListContract = await allowListFactory.deploy(await allowListFactory.signer.getAddress());
-        allowList = AllowListFactory.connect(allowListContract.address, allowListContract.signer);
-
-        // Note, that while this testsuit is focused on testing MailboxFaucet only,
-        // we still need to initialize its storage via DiamondProxy
-        const diamondInitFactory = await hardhat.ethers.getContractFactory('DiamondInit');
-        const diamondInitContract = await diamondInitFactory.deploy();
-        const diamondInit = DiamondInitFactory.connect(diamondInitContract.address, diamondInitContract.signer);
-
-        const dummyHash = new Uint8Array(32);
-        dummyHash.set([1, 0, 0, 1]);
-        const dummyAddress = ethers.utils.hexlify(ethers.utils.randomBytes(20));
-        const diamondInitData = diamondInit.interface.encodeFunctionData('initialize', [
-            {
-                verifier: dummyAddress,
-                governor: dummyAddress,
-                admin: dummyAddress,
-                genesisBatchHash: ethers.constants.HashZero,
-                genesisIndexRepeatedStorageChanges: 0,
-                genesisBatchCommitment: ethers.constants.HashZero,
-                allowList: allowList.address,
-                verifierParams: {
-                    recursionCircuitsSetVksHash: ethers.constants.HashZero,
-                    recursionLeafLevelVkHash: ethers.constants.HashZero,
-                    recursionNodeLevelVkHash: ethers.constants.HashZero
-                },
-                zkPorterIsAvailable: false,
-                l2BootloaderBytecodeHash: dummyHash,
-                l2DefaultAccountBytecodeHash: dummyHash,
-                priorityTxMaxGasLimit: 10000000,
-                initialProtocolVersion: 0
-            }
-        ]);
-
-        const facetCuts = [
-            facetCut(mailboxFacet.address, mailboxFacet.interface, Action.Add, false),
-            facetCut(mockExecutorFacet.address, mockExecutorFacet.interface, Action.Add, false)
-        ];
-        const diamondCutData = diamondCut(facetCuts, diamondInit.address, diamondInitData);
-
-        const diamondProxyFactory = await hardhat.ethers.getContractFactory('DiamondProxy');
-        const chainId = hardhat.network.config.chainId;
-        diamondProxyContract = await diamondProxyFactory.deploy(chainId, diamondCutData);
-
-        await (await allowList.setAccessMode(diamondProxyContract.address, AccessMode.Public)).wait();
-
-        mailbox = MailboxFacetFactory.connect(diamondProxyContract.address, mailboxContract.signer);
-        proxyAsMockExecutor = MockExecutorFacetFactory.connect(
-            diamondProxyContract.address,
-            mockExecutorContract.signer
-        );
-
-        const forwarderFactory = await hardhat.ethers.getContractFactory('Forwarder');
-        const forwarderContract = await forwarderFactory.deploy();
-        forwarder = ForwarderFactory.connect(forwarderContract.address, forwarderContract.signer);
-=======
       await allowList.setDepositLimit(ethers.constants.AddressZero, true, DEPOSIT_LIMIT);
->>>>>>> 5772ecdd
     });
 
     it("Should not accept depositing more than the deposit limit", async () => {
