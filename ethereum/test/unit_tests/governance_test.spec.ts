import { expect } from "chai";
import * as ethers from "ethers";
import * as hardhat from "hardhat";
import type { AdminFacetTest } from "../../typechain";
import { AdminFacetTestFactory, GovernanceFactory } from "../../typechain";
import { getCallRevertReason } from "./utils";

function randomAddress() {
  return ethers.utils.hexlify(ethers.utils.randomBytes(20));
}

describe("Admin facet tests", function () {
  let adminFacetTest: AdminFacetTest;
  let randomSigner: ethers.Signer;

  before(async () => {
    const contractFactory = await hardhat.ethers.getContractFactory("AdminFacetTest");
    const contract = await contractFactory.deploy();
    adminFacetTest = AdminFacetTestFactory.connect(contract.address, contract.signer);

    const governanceContract = await contractFactory.deploy();
    const governance = GovernanceFactory.connect(governanceContract.address, governanceContract.signer);
    await adminFacetTest.setPendingGovernor(governance.address);

    randomSigner = (await hardhat.ethers.getSigners())[1];
  });

  it("governor successfully set validator", async () => {
    const validatorAddress = randomAddress();
    await adminFacetTest.setValidator(validatorAddress, true);

    const isValidator = await adminFacetTest.isValidator(validatorAddress);
    expect(isValidator).to.equal(true);
  });

  it("random account fails to set validator", async () => {
    const validatorAddress = randomAddress();
    const revertReason = await getCallRevertReason(
      adminFacetTest.connect(randomSigner).setValidator(validatorAddress, true)
    );
    expect(revertReason).equal("Only by governor or admin");
  });

  it("governor successfully set porter availability", async () => {
    await adminFacetTest.setPorterAvailability(true);

    const porterAvailability = await adminFacetTest.getPorterAvailability();
    expect(porterAvailability).to.equal(true);
  });

  it("random account fails to set porter availability", async () => {
    const revertReason = await getCallRevertReason(adminFacetTest.connect(randomSigner).setPorterAvailability(false));
    expect(revertReason).equal("1g");
  });

  it("governor successfully set priority transaction max gas limit", async () => {
    const gasLimit = "12345678";
    await adminFacetTest.setPriorityTxMaxGasLimit(gasLimit);

    const newGasLimit = await adminFacetTest.getPriorityTxMaxGasLimit();
    expect(newGasLimit).to.equal(gasLimit);
  });

  it("random account fails to priority transaction max gas limit", async () => {
    const gasLimit = "123456789";
    const revertReason = await getCallRevertReason(
      adminFacetTest.connect(randomSigner).setPriorityTxMaxGasLimit(gasLimit)
    );
    expect(revertReason).equal("1g");
  });

  describe("change governor", function () {
    let newGovernor: ethers.Signer;

    before(async () => {
<<<<<<< HEAD
        const contractFactory = await hardhat.ethers.getContractFactory('AdminFacetTest');
        const contract = await contractFactory.deploy();
        adminFacetTest = AdminFacetTestFactory.connect(contract.address, contract.signer);

        const governanceContract = await contractFactory.deploy();
        const governance = GovernanceFactory.connect(governanceContract.address, governanceContract.signer);
        await adminFacetTest.setPendingGovernor(governance.address);

        randomSigner = (await hardhat.ethers.getSigners())[1];
    });

    it('governor successfully set validator', async () => {
        const validatorAddress = randomAddress();
        await adminFacetTest.setValidator(validatorAddress, true);

        const isValidator = await adminFacetTest.isValidator(validatorAddress);
        expect(isValidator).to.equal(true);
    });

    it('random account fails to set validator', async () => {
        const validatorAddress = randomAddress();
        const revertReason = await getCallRevertReason(
            adminFacetTest.connect(randomSigner).setValidator(validatorAddress, true)
        );
        expect(revertReason).equal('Only by governor or admin');
=======
      newGovernor = (await hardhat.ethers.getSigners())[2];
>>>>>>> 9c85f58f
    });

    it("set pending governor", async () => {
      const proposedGovernor = await randomSigner.getAddress();
      await adminFacetTest.setPendingGovernor(proposedGovernor);

<<<<<<< HEAD
    it('random account fails to set porter availability', async () => {
        const revertReason = await getCallRevertReason(
            adminFacetTest.connect(randomSigner).setPorterAvailability(false)
        );
        expect(revertReason).equal('PCBase 1');
=======
      const pendingGovernor = await adminFacetTest.getPendingGovernor();
      expect(pendingGovernor).equal(proposedGovernor);
>>>>>>> 9c85f58f
    });

    it("reset pending governor", async () => {
      const proposedGovernor = await newGovernor.getAddress();
      await adminFacetTest.setPendingGovernor(proposedGovernor);

      const pendingGovernor = await adminFacetTest.getPendingGovernor();
      expect(pendingGovernor).equal(proposedGovernor);
    });

<<<<<<< HEAD
    it('random account fails to priority transaction max gas limit', async () => {
        const gasLimit = '123456789';
        const revertReason = await getCallRevertReason(
            adminFacetTest.connect(randomSigner).setPriorityTxMaxGasLimit(gasLimit)
        );
        expect(revertReason).equal('PCBase 1');
=======
    it("failed to accept governor from not proposed account", async () => {
      const revertReason = await getCallRevertReason(adminFacetTest.connect(randomSigner).acceptGovernor());
      expect(revertReason).equal("n4");
>>>>>>> 9c85f58f
    });

    it("accept governor from proposed account", async () => {
      await adminFacetTest.connect(newGovernor).acceptGovernor();

      const governor = await adminFacetTest.getGovernor();
      expect(governor).equal(await newGovernor.getAddress());
    });
  });
});<|MERGE_RESOLUTION|>--- conflicted
+++ resolved
@@ -73,51 +73,15 @@
     let newGovernor: ethers.Signer;
 
     before(async () => {
-<<<<<<< HEAD
-        const contractFactory = await hardhat.ethers.getContractFactory('AdminFacetTest');
-        const contract = await contractFactory.deploy();
-        adminFacetTest = AdminFacetTestFactory.connect(contract.address, contract.signer);
-
-        const governanceContract = await contractFactory.deploy();
-        const governance = GovernanceFactory.connect(governanceContract.address, governanceContract.signer);
-        await adminFacetTest.setPendingGovernor(governance.address);
-
-        randomSigner = (await hardhat.ethers.getSigners())[1];
-    });
-
-    it('governor successfully set validator', async () => {
-        const validatorAddress = randomAddress();
-        await adminFacetTest.setValidator(validatorAddress, true);
-
-        const isValidator = await adminFacetTest.isValidator(validatorAddress);
-        expect(isValidator).to.equal(true);
-    });
-
-    it('random account fails to set validator', async () => {
-        const validatorAddress = randomAddress();
-        const revertReason = await getCallRevertReason(
-            adminFacetTest.connect(randomSigner).setValidator(validatorAddress, true)
-        );
-        expect(revertReason).equal('Only by governor or admin');
-=======
       newGovernor = (await hardhat.ethers.getSigners())[2];
->>>>>>> 9c85f58f
     });
 
     it("set pending governor", async () => {
       const proposedGovernor = await randomSigner.getAddress();
       await adminFacetTest.setPendingGovernor(proposedGovernor);
 
-<<<<<<< HEAD
-    it('random account fails to set porter availability', async () => {
-        const revertReason = await getCallRevertReason(
-            adminFacetTest.connect(randomSigner).setPorterAvailability(false)
-        );
-        expect(revertReason).equal('PCBase 1');
-=======
       const pendingGovernor = await adminFacetTest.getPendingGovernor();
       expect(pendingGovernor).equal(proposedGovernor);
->>>>>>> 9c85f58f
     });
 
     it("reset pending governor", async () => {
@@ -128,18 +92,9 @@
       expect(pendingGovernor).equal(proposedGovernor);
     });
 
-<<<<<<< HEAD
-    it('random account fails to priority transaction max gas limit', async () => {
-        const gasLimit = '123456789';
-        const revertReason = await getCallRevertReason(
-            adminFacetTest.connect(randomSigner).setPriorityTxMaxGasLimit(gasLimit)
-        );
-        expect(revertReason).equal('PCBase 1');
-=======
     it("failed to accept governor from not proposed account", async () => {
       const revertReason = await getCallRevertReason(adminFacetTest.connect(randomSigner).acceptGovernor());
       expect(revertReason).equal("n4");
->>>>>>> 9c85f58f
     });
 
     it("accept governor from proposed account", async () => {
