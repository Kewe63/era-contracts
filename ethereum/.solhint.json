--- conflicted
+++ resolved
@@ -1,15 +1,8 @@
 {
   "extends": "solhint:recommended",
   "rules": {
-<<<<<<< HEAD
-    "prettier/prettier": ["error"],
-    "func-visibility": ["error", { "ignoreConstructors": true }],
-    "compiler-version": ["error", ">=0.8.0"],
-    "max-line-length": ["error", 160],
-=======
     "state-visibility": "off",
     "func-visibility": ["warn", { "ignoreConstructors": true }],
->>>>>>> 9c85f58f
     "var-name-mixedcase": "off",
     "avoid-call-value": "off",
     "no-empty-blocks": "off",
