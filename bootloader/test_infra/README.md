# Testing infrastructure for bootloader

This crate allows you to run the unittests against the bootloader code.

You should put your tests in `../tests/bootloader/bootloader_test.yul`, then compile the yul with:

```shell
<<<<<<< HEAD
yarn build && yarn build-yul
=======
yarn build
>>>>>>> dbb37fc6
```

And afterwards run the testing infrastructure:

```shell
cargo run
```<|MERGE_RESOLUTION|>--- conflicted
+++ resolved
@@ -5,11 +5,7 @@
 You should put your tests in `../tests/bootloader/bootloader_test.yul`, then compile the yul with:
 
 ```shell
-<<<<<<< HEAD
-yarn build && yarn build-yul
-=======
 yarn build
->>>>>>> dbb37fc6
 ```
 
 And afterwards run the testing infrastructure:
