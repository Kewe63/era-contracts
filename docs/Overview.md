# Overview

zkSync Era is a permissionless general-purpose ZK rollup. Similar to many L1 blockchains and sidechains it enables
deployment and interaction with Turing-complete smart contracts.

- L2 smart contracts are executed on a zkEVM.
- zkEVM bytecode is different from the L1 EVM.
- There is a Solidity and Vyper compilers for L2 smart contracts.
- There is a standard way to pass messages between L1 and L2. That is a part of the protocol.
- There is no escape hatch mechanism yet, but there will be one.

All data that is needed to restore the L2 state are also pushed on-chain. There are two approaches, publishing inputs of
L2 transactions on-chain and publishing the state transition diff. zkSync follows the second option.

See the [documentation](https://era.zksync.io/docs/dev/fundamentals/rollups.html) to read more!

## Glossary

- **Governor** - a privileged address that controls the upgradability of the network and sets other privileged
  addresses.
- **Security council** - an address of the Gnosis multisig with the trusted owners that can decrease upgrade timelock.
- **Validator/Operator** - a privileged address that can commit/verify/execute L2 batches.
- **L2 batch (or just batch)** - An aggregation of multiple L2 blocks. Note, that while the API operates on L2 blocks,
  the prove system operates on batches, which represent a single proved VM execution, which typically contains multiple
  L2 blocks.
- **Facet** - implementation contract. The word comes from the EIP-2535.
- **Gas** - a unit that measures the amount of computational effort required to execute specific operations on the
  zkSync Era network.

### L1 Smart contracts

#### Diamond

Technically, this L1 smart contract acts as a connector between Ethereum (L1) and zkSync (L2). This contract checks the
validity proof and data availability, handles L2 <-> L1 communication, finalizes L2 state transition, and more.

There are also important contracts deployed on the L2 that can also execute logic called _system contracts_. Using L2
<-> L1 communication can affect both the L1 and the L2.

#### DiamondProxy

The main contract uses [EIP-2535](https://eips.ethereum.org/EIPS/eip-2535) diamond proxy pattern. It is an in-house
implementation that is inspired by the [mudgen reference implementation](https://github.com/mudgen/Diamond). It has no
external functions, only the fallback that delegates a call to one of the facets (target/implementation contract). So
even an upgrade system is a separate facet that can be replaced.

One of the differences from the reference implementation is access freezability. Each of the facets has an associated
parameter that indicates if it is possible to freeze access to the facet. Privileged actors can freeze the **diamond**
(not a specific facet!) and all facets with the marker `isFreezable` should be inaccessible until the governor or its
owner unfreezes the diamond. Note that it is a very dangerous thing since the diamond proxy can freeze the upgrade
system and then the diamond will be frozen forever.

#### DiamondInit

It is a one-function contract that implements the logic of initializing a diamond proxy. It is called only once on the
diamond constructor and is not saved in the diamond as a facet.

Implementation detail - function returns a magic value just like it is designed in
[EIP-1271](https://eips.ethereum.org/EIPS/eip-1271), but the magic value is 32 bytes in size.

#### GettersFacet

Separate facet, whose only function is providing `view` and `pure` methods. It also implements
[diamond loupe](https://eips.ethereum.org/EIPS/eip-2535#diamond-loupe) which makes managing facets easier. This contract
must never be frozen.

#### AdminFacet

Controls changing the privileged addresses such as governor and validators or one of the system parameters (L2
bootloader bytecode hash, verifier address, verifier parameters, etc), and it also manages the freezing/unfreezing and
execution of upgrades in the diamond proxy.

#### Governance

This contract manages operations (calls with preconditions) for governance tasks. The contract allows for operations to
be scheduled, executed, and canceled with appropriate permissions and delays. It is used for managing and coordinating
upgrades and changes in all zkSync Era governed contracts.

Each upgrade consists of two steps:

<<<<<<< HEAD
- Upgrade Proposal - The governor can schedule upgrades in two different manners: - Fully transparent data. All
  implementation contracts and migration contracts are known to the community. The governor must wait for the timelock
  to execute the upgrade. - Shadow upgrade. The governor only shows the commitment for the upgrade. The upgrade can be
  executed only with security council approval without timelock.
=======
- Upgrade Proposal - The governor can schedule upgrades in two different manners:
  - Fully transparent data. All implementation contracts and migration contracts are known to the community. The governor must wait
for the timelock to execute the upgrade.
  - Shadow upgrade. The governor only shows the commitment for the upgrade. The upgrade can be executed only with security council
approval without timelock.
>>>>>>> 9c85f58f
- Upgrade execution - perform the upgrade that was proposed.

#### MailboxFacet

The facet that handles L2 <-> L1 communication, an overview for which can be found in
[docs](https://era.zksync.io/docs/dev/developer-guides/bridging/l1-l2-interop.html).

The Mailbox performs three functions:

- L1 <-> L2 communication.
- Bridging native Ether to the L2.
- Censorship resistance mechanism (not yet implemented).

L1 -> L2 communication is implemented as requesting an L2 transaction on L1 and executing it on L2. This means a user
can call the function on the L1 contract to save the data about the transaction in some queue. Later on, a validator can
process it on L2 and mark them as processed on the L1 priority queue. Currently, it is used for sending information from
L1 to L2 or implementing multi-layer protocols.

_NOTE_: While user requests the transaction from L1, the initiated transaction on L2 will have such a `msg.sender`:

```solidity
  address sender = msg.sender;
  if (sender != tx.origin) {
      sender = AddressAliasHelper.applyL1ToL2Alias(msg.sender);
  }
```

where

```solidity
uint160 constant offset = uint160(0x1111000000000000000000000000000000001111);

function applyL1ToL2Alias(address l1Address) internal pure returns (address l2Address) {
  unchecked {
    l2Address = address(uint160(l1Address) + offset);
  }
}

```

For most of the rollups the address aliasing needs to prevent cross-chain exploits that would otherwise be possible if
we simply reused the same L1 addresses as the L2 sender. In zkSync Era address derivation rule is different from the
Ethereum, so cross-chain exploits are already impossible. However, zkSync Era may add full EVM support in the future, so
applying address aliasing leave room for future EVM compatibility.

The L1 -> L2 communication is also used for bridging ether. The user should include a `msg.value` when initiating a
transaction request on the L1 contract. Before executing a transaction on L2, the specified address will be credited
with the funds. To withdraw funds user should call `withdraw` function on the `L2EtherToken` system contracts. This will
burn the funds on L2, allowing the user to reclaim them through the `finalizeEthWithdrawal` function on the
`MailboxFacet`.

L2 -> L1 communication, in contrast to L1 -> L2 communication, is based only on transferring the information, and not on
the transaction execution on L1.

From the L2 side, there is a special zkEVM opcode that saves `l2ToL1Log` in the L2 batch. A validator will send all
`l2ToL1Logs` when sending an L2 batch to the L1 (see `ExecutorFacet`). Later on, users will be able to both read their
`l2ToL1logs` on L1 and _prove_ that they sent it.

From the L1 side, for each L2 batch, a Merkle root with such logs in leaves is calculated. Thus, a user can provide
Merkle proof for each `l2ToL1Logs`.

_NOTE_: For each executed L1 -> L2 transaction, the system program necessarily sends an L2 -> L1 log. To verify the
execution status user may use the `proveL1ToL2TransactionStatus`.

_NOTE_: The `l2ToL1Log` structure consists of fixed-size fields! Because of this, it is inconvenient to send a lot of
data from L2 and to prove that they were sent on L1 using only `l2ToL1log`. To send a variable-length message we use
this trick:

- One of the system contracts accepts an arbitrary length message and sends a fixed length message with parameters
  `senderAddress == this`, `marker == true`, `key == msg.sender`, `value == keccak256(message)`.
- The contract on L1 accepts all sent messages and if the message came from this system contract it requires that the
  preimage of `value` be provided.

#### ExecutorFacet

A contract that accepts L2 batches, enforces data availability and checks the validity of zk-proofs.

The state transition is divided into three stages:

- `commitBatches` - check L2 batch timestamp, process the L2 logs, save data for a batch, and prepare data for zk-proof.
- `proveBatches` - validate zk-proof.
- `executeBatches` - finalize the state, marking L1 -> L2 communication processing, and saving Merkle tree with L2 logs.

Each L2 -> L1 system log will have a key that is part of the following:

```solidity
enum SystemLogKey {
  L2_TO_L1_LOGS_TREE_ROOT_KEY,
  TOTAL_L2_TO_L1_PUBDATA_KEY,
  STATE_DIFF_HASH_KEY,
  PACKED_BATCH_AND_L2_BLOCK_TIMESTAMP_KEY,
  PREV_BATCH_HASH_KEY,
  CHAINED_PRIORITY_TXN_HASH_KEY,
  NUMBER_OF_LAYER_1_TXS_KEY,
  EXPECTED_SYSTEM_CONTRACT_UPGRADE_TX_HASH_KEY
}

```

When a batch is committed, we process L2 -> L1 system logs. Here are the invariants that are expected there:

- In a given batch there will be either 7 or 8 system logs. The 8th log is only required for a protocol upgrade.
- There will be a single log for each key that is containted within `SystemLogKey`
- Three logs from the `L2_TO_L1_MESSENGER` with keys:
- `L2_TO_L1_LOGS_TREE_ROOT_KEY`
- `TOTAL_L2_TO_L1_PUBDATA_KEY`
- `STATE_DIFF_HASH_KEY`
- Two logs from `L2_SYSTEM_CONTEXT_SYSTEM_CONTRACT_ADDR` with keys:
  - `PACKED_BATCH_AND_L2_BLOCK_TIMESTAMP_KEY`
  - `PREV_BATCH_HASH_KEY`
- Two or three logs from `L2_BOOTLOADER_ADDRESS` with keys:
  - `CHAINED_PRIORITY_TXN_HASH_KEY`
  - `NUMBER_OF_LAYER_1_TXS_KEY`
  - `EXPECTED_SYSTEM_CONTRACT_UPGRADE_TX_HASH_KEY`
- None logs from other addresses (may be changed in the future).

#### Bridges

Bridges are completely separate contracts from the Diamond. They are a wrapper for L1 <-> L2 communication on contracts
on both L1 and L2. Upon locking assets on one layer, a request is sent to mint these bridged assets on the other layer.
Upon burning assets on one layer, a request is sent to unlock them on the other.

Unlike the native Ether bridging, all other assets can be bridged by the custom implementation relying on the trustless
L1 <-> L2 communication.

##### L1ERC20Bridge

The "standard" implementation of the ERC20 token bridge. Works only with regular ERC20 tokens, i.e. not with
fee-on-transfer tokens or other custom logic for handling user balances.

- `deposit` - lock funds inside the contract and send a request to mint bridged assets on L2.
- `claimFailedDeposit` - unlock funds if the deposit was initiated but then failed on L2.
- `finalizeWithdrawal` - unlock funds for the valid withdrawal request from L2.

##### L2ERC20Bridge

The L2 counterpart of the L1 ERC20 bridge.

- `withdraw` - initiate a withdrawal by burning funds on the contract and sending a corresponding message to L1.
- `finalizeDeposit` - finalize the deposit and mint funds on L2.

##### L1WethBridge

The custom bridge exclusively handles transfers of WETH tokens between the two domains. It is designed to streamline and
enhance the user experience for bridging WETH tokens by minimizing the number of transactions required and reducing
liquidity fragmentation thus improving efficiency and user experience.

This contract accepts WETH deposits on L1, unwraps them to ETH, and sends the ETH to the L2 WETH bridge contract, where
it is wrapped back into WETH and delivered to the L2 recipient.

Thus, the deposit is made in one transaction, and the user receives L2 WETH that can be unwrapped to ETH.

##### L2WethBridge

The L2 counterpart of the L1 WETH bridge.

For withdrawals, the contract receives ETH from the L2 WETH bridge contract, wraps it into WETH, and sends the WETH to
the L1 recipient.

#### ValidatorTimelock

An intermediate smart contract between the validator EOA account and the zkSync smart contract. Its primary purpose is
to provide a trustless means of delaying batch execution without modifying the main zkSync contract. zkSync actively
monitors the chain activity and reacts to any suspicious activity by freezing the chain. This allows time for
investigation and mitigation before resuming normal operations.

It is a temporary solution to prevent any significant impact of the validator hot key leakage, while the network is in
the Alpha stage.

This contract consists of four main functions `commitBatches`, `proveBatches`, `executeBatches`, and `revertBatches`,
that can be called only by the validator.

When the validator calls `commitBatches`, the same calldata will be propogated to the zkSync contract (`DiamondProxy`
through `call` where it invokes the `ExecutorFacet` through `delegatecall`), and also a timestamp is assigned to these
batches to track the time these batches are commited by the validator to enforce a delay between committing and
execution of batches. Then, the validator can prove the already commited batches regardless of the mentioned timestamp,
and again the same calldata (related to the `proveBatches` function) will be propogated to the zkSync contract. After,
the `delay` is elapsed, the validator is allowed to call `executeBatches` to propogate the same calldata to zkSync
contract.

#### Allowlist

The auxiliary contract controls the permission access list. It is used in bridges and diamond proxies to control which
addresses can interact with them in the Alpha release.

### L2 specifics

#### Deployment

The L2 deployment process is different from Ethereum.

In L1, the deployment always goes through two opcodes `create` and `create2`, each of which provides its address
derivation. The parameter of these opcodes is the so-called "init bytecode" - a bytecode that returns the bytecode to be
deployed. This works well in L1 but is suboptimal for L2.

In the case of L2, there are also two ways to deploy contracts - `create` and `create2`. However, the expected input
parameters for `create` and `create2` are different. It accepts the hash of the bytecode, rather than the full bytecode.
Therefore, users pay less for contract creation and don't need to send the full contract code by the network upon
deploys.

A good question could be, _how does the validator know the preimage of the bytecode hashes to execute the code?_ Here
comes the concept of factory dependencies! Factory dependencies are a list of bytecode hashes whose preimages were shown
on L1 (data is always available). Such bytecode hashes can be deployed, others - no. Note that they can be added to the
system by either L2 transaction or L1 -> L2 communication, where you can specify the full bytecode and the system will
mark it as known and allow you to deploy it.

Besides that, due to the bytecode differences for L1 and L2 contracts, address derivation is different. This applies to
both `create` and `create2` and means that contracts deployed on the L1 cannot have a collision with contracts deployed
on the L2. Please note that EOA address derivation is the same as on Ethereum.

Thus:

- L2 contracts are deployed by bytecode hash, not by full bytecode
- Factory dependencies - list of bytecode hashes that can be deployed on L2
- Address derivation for `create`/`create2` on L1 and L2 is different

### Deposit Limitation

The amount of deposit can be limited. This limitation is applied on an account level and is not time-based. In other
words, each account cannot deposit more than the cap defined. The tokens and the cap can be set through governance
transactions. Moreover, there is an allow listing mechanism as well (only some allow listed accounts can call some
specific functions). So, the combination of deposit limitation and allow listing leads to limiting the deposit of the
allow listed account to be less than the defined cap.

```solidity
struct Deposit {
  bool depositLimitation;
  uint256 depositCap;
}

```

Currently, the limit is used only for blocking deposits of the specific token (turning on the limitation and setting the
limit to zero). And on the near future, this functionality will be completely removed.

See the
[documentation](https://era.zksync.io/docs/dev/building-on-zksync/contracts/contract-development.html#solidity-vyper-support)
to read more!<|MERGE_RESOLUTION|>--- conflicted
+++ resolved
@@ -78,18 +78,11 @@
 
 Each upgrade consists of two steps:
 
-<<<<<<< HEAD
-- Upgrade Proposal - The governor can schedule upgrades in two different manners: - Fully transparent data. All
-  implementation contracts and migration contracts are known to the community. The governor must wait for the timelock
-  to execute the upgrade. - Shadow upgrade. The governor only shows the commitment for the upgrade. The upgrade can be
-  executed only with security council approval without timelock.
-=======
 - Upgrade Proposal - The governor can schedule upgrades in two different manners:
   - Fully transparent data. All implementation contracts and migration contracts are known to the community. The governor must wait
 for the timelock to execute the upgrade.
   - Shadow upgrade. The governor only shows the commitment for the upgrade. The upgrade can be executed only with security council
 approval without timelock.
->>>>>>> 9c85f58f
 - Upgrade execution - perform the upgrade that was proposed.
 
 #### MailboxFacet
