--- conflicted
+++ resolved
@@ -91,19 +91,11 @@
   ENSURE_RETURNED_MAGIC: 1,
   FORBID_ZERO_GAS_PER_PUBDATA: 1,
   KECCAK256_EXPECTED_CODE_HASH: getKeccak256ExpectedHash(),
-<<<<<<< HEAD
-  // One of "worst case" scenarios for the number of state diffs in a batch is when 260kb of pubdata is spent
-  // on repeated writes, that are all zeroed out. In this case, the number of diffs is 260kb / 5 = 52k. This means that they will have
-  // accoomdate 14144000 bytes of calldata for the uncompressed state diffs. Adding 260k on top leaves us with
-  // roughly 14404000 bytes needed for calldata. 450125 slots are needed to accommodate this amount of data.
-  // We round up to 451000 slots just in case.
-=======
   // One of "worst case" scenarios for the number of state diffs in a batch is when 780kb of pubdata is spent
   // on repeated writes, that are all zeroed out. In this case, the number of diffs is 780kb / 5 = 156k. This means that they will have
   // accoomdate 42432000 bytes of calldata for the uncompressed state diffs. Adding 780kb on top leaves us with
   // roughly 43212000 bytes needed for calldata.
   // 1350375 slots are needed to accommodate this amount of data. We round up to 1360000 slots just in case.
->>>>>>> 8ec3cfaa
   //
   // In theory though much more calldata could be used (if for instance 1 byte is used for enum index). It is the responsibility of the
   // operator to ensure that it can form the correct calldata for the L1Messenger.
