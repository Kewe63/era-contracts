--- conflicted
+++ resolved
@@ -399,11 +399,7 @@
                 ret := add(TX_DESCRIPTION_BEGIN_BYTE(), mul(MAX_TRANSACTIONS_IN_BATCH(), TX_DESCRIPTION_SIZE()))
             }
 
-<<<<<<< HEAD
-            /// @dev The memory page consists of 30000000 / 32 VM words.
-=======
             /// @dev The memory page consists of 59000000 / 32 VM words.
->>>>>>> 8ec3cfaa
             /// Each execution result is a single boolean, but
             /// for the sake of simplicity we will spend 32 bytes on each
             /// of those for now.
@@ -979,10 +975,6 @@
 
                 // In previous steps, there might have been already some pubdata published (e.g. to mark factory dependencies as published).
                 // However, these actions are mandatory and it is assumed that the L1 Mailbox contract ensured that the provided gas is enough to cover for pubdata.
-<<<<<<< HEAD
-
-=======
->>>>>>> 8ec3cfaa
                 if gt(gasLimitForTx, gasUsedOnPreparation) {
                     let gasSpentOnExecution := 0
                     let gasForExecution := sub(gasLimitForTx, gasUsedOnPreparation)
@@ -1608,13 +1600,8 @@
                             // it should know about it
                             safeAdd(gasLeft, reservedGas, "jkl"),
                             basePubdataSpent,
-<<<<<<< HEAD
-                            reservedGas,
-                            gasPerPubdata
-=======
                             gasPerPubdata,
                             reservedGas
->>>>>>> 8ec3cfaa
                         ))
                         let gasSpentByPostOp := sub(gasBeforePostOp, gas())
 
