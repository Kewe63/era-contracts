object "EVMInterpreter" {
    code { }
    object "EVMInterpreter_deployed" {
        code {
            function SYSTEM_CONTRACTS_OFFSET() -> offset {
                offset := 0x8000
            }

            function ACCOUNT_CODE_STORAGE_SYSTEM_CONTRACT() -> addr {
                addr := 0x0000000000000000000000000000000000008002
            }

            function CODE_ADDRESS_CALL_ADDRESS() -> addr {
                addr := 0x000000000000000000000000000000000000FFFE
            }

            function CODE_ORACLE_SYSTEM_CONTRACT() -> addr {
                addr := 0x0000000000000000000000000000000000008012
            }

            function EVM_GAS_MANAGER_CONTRACT() -> addr {   
                addr :=  0x0000000000000000000000000000000000008013
            }

            function DEBUG_SLOT_OFFSET() -> offset {
                offset := mul(32, 32)
            }

            function LAST_RETURNDATA_SIZE_OFFSET() -> offset {
                offset := add(DEBUG_SLOT_OFFSET(), mul(5, 32))
            }

            function STACK_OFFSET() -> offset {
                offset := add(LAST_RETURNDATA_SIZE_OFFSET(), 32)
            }

            function BYTECODE_OFFSET() -> offset {
                offset := add(STACK_OFFSET(), mul(1024, 32))
            }

            function INF_PASS_GAS() -> inf {
                inf := 0xffffffffffffffffffffffffffffffffffffffffffffffffffffffffffffffff
            }

            function MAX_POSSIBLE_BYTECODE() -> max {
                max := 32000
            }

            function MEM_OFFSET() -> offset {
                offset := add(BYTECODE_OFFSET(), MAX_POSSIBLE_BYTECODE())
            }

            function MEM_OFFSET_INNER() -> offset {
                offset := add(MEM_OFFSET(), 32)
            }
    
            // It is the responsibility of the caller to ensure that ip >= BYTECODE_OFFSET + 32
            function readIP(ip) -> opcode {
                // TODO: Why not do this at the beginning once instead of every time?
                let bytecodeLen := mload(BYTECODE_OFFSET())

                let maxAcceptablePos := add(add(BYTECODE_OFFSET(), bytecodeLen), 31)
                if gt(ip, maxAcceptablePos) {
                    revert(0, 0)
                }

                opcode := and(mload(sub(ip, 31)), 0xff)
            }

            function readBytes(start, length) -> value {
                let max := add(start, length)
                for {} lt(start, max) { start := add(start, 1) } {
                    let next_byte := readIP(start)

                    value := or(shl(8, value), next_byte)
                }
            }

            function dupStackItem(sp, evmGas, position) -> newSp, evmGasLeft {
                evmGasLeft := chargeGas(evmGas, 3)
                let tempSp := sub(sp, mul(0x20, sub(position, 1)))

                if or(gt(tempSp, BYTECODE_OFFSET()), eq(tempSp, BYTECODE_OFFSET())) {
                    revert(0, 0)
                }
                
                if lt(tempSp, STACK_OFFSET()) {
                    revert(0, 0)
                }

                let dup := mload(tempSp)                    

                newSp := add(sp, 0x20)
                mstore(newSp, dup)
            }

            function swapStackItem(sp, evmGas, position) ->  evmGasLeft {
                evmGasLeft := chargeGas(evmGas, 3)
                let tempSp := sub(sp, mul(0x20, position))

                if or(gt(tempSp, BYTECODE_OFFSET()), eq(tempSp, BYTECODE_OFFSET())) {
                    revert(0, 0)
                }
                
                if lt(tempSp, STACK_OFFSET()) {
                    revert(0, 0)
                }

                
                let s2 := mload(sp)
                let s1 := mload(tempSp)                    

                mstore(sp, s1)
                mstore(tempSp, s2)
            }

            function popStackItem(sp) -> a, newSp {
                // We can not return any error here, because it would break compatibility
                if lt(sp, STACK_OFFSET()) {
                    revert(0, 0)
                }

                a := mload(sp)
                newSp := sub(sp, 0x20)
            }

            function pushStackItem(sp, item) -> newSp {
                if or(gt(sp, BYTECODE_OFFSET()), eq(sp, BYTECODE_OFFSET())) {
                    revert(0, 0)
                }

                newSp := add(sp, 0x20)
                mstore(newSp, item)
            }

            function getCodeAddress() -> addr {
                addr := verbatim_0i_1o("code_source")
            }

            function _getRawCodeHash(account) -> hash {
                // TODO: Unhardcode this selector
                mstore8(0, 0x4d)
                mstore8(1, 0xe2)
                mstore8(2, 0xe4)
                mstore8(3, 0x68)
                mstore(4, account)

                let success := staticcall(gas(), ACCOUNT_CODE_STORAGE_SYSTEM_CONTRACT(), 0, 36, 0, 32)
    
                if iszero(success) {
                    // This error should never happen
                    revert(0, 0)
                }
    
                hash := mload(0)
            }

            // Basically performs an extcodecopy, while returning the length of the bytecode.
            function _fetchDeployedCode(addr, _offset, _len) -> codeLen {
                let codeHash := _getRawCodeHash(addr)

                mstore(0, codeHash)

                let success := staticcall(gas(), CODE_ORACLE_SYSTEM_CONTRACT(), 0, 32, 0, 0)

                if iszero(success) {
                    // This error should never happen
                    revert(0, 0)
                }

                // The first word is the true length of the bytecode
                returndatacopy(0, 0, 32)
                codeLen := mload(0)

                if gt(_len, codeLen) {
                    _len := codeLen
                }

                returndatacopy(_offset, 32, _len)
            }

            function getDeployedBytecode() {
                let codeLen := _fetchDeployedCode(
                    getCodeAddress(),
                    add(BYTECODE_OFFSET(), 32),
                    MAX_POSSIBLE_BYTECODE()
                )

                mstore(BYTECODE_OFFSET(), codeLen)
            }

            function consumeEvmFrame() -> passGas, isStatic, callerEVM {
                // function consumeEvmFrame() external returns (uint256 passGas, bool isStatic)
                // TODO: Unhardcode selector
                mstore8(0, 0x04)
                mstore8(1, 0xc1)
                mstore8(2, 0x4e)
                mstore8(3, 0x9e)

                let success := call(gas(), EVM_GAS_MANAGER_CONTRACT(), 0, 0, 4, 0, 64)

                if iszero(success) {
                    // Should never happen
                    revert(0, 0)
                }

                passGas := mload(0)
                isStatic := mload(32)

                if iszero(eq(passGas, INF_PASS_GAS())) {
                    callerEVM := true
                }
            }

            function chargeGas(prevGas, toCharge) -> gasRemaining {
                if lt(prevGas, toCharge) {
                    revert(0, 0)
                }

                gasRemaining := sub(prevGas, toCharge)
            }

<<<<<<< HEAD
            function roundUp(value, multiple) -> rounded {
                let reminder := mod(value, multiple)

                switch reminder
                case 0 {
                    rounded := value
                }
                default {
                    rounded := sub(add(value, multiple), reminder)
                }
            }

            function expandMemory(end) -> gasCost {
                gasCost := 3

                let currentEnd := mload(MEM_OFFSET())
                if gt(end, currentEnd) {
                    let newSize := roundUp(end, 32)
                    for {} lt(currentEnd, newSize) { currentEnd := add(currentEnd, 32) } {
                        gasCost := add(gasCost, 3)
                        mstore(currentEnd, 0)
                    }
                    mstore(MEM_OFFSET(), newSize)
=======
            // Note, that this function can overflow. It's up to the caller to ensure that it does not.
            function memCost(memSizeWords) -> gasCost {
                // The first term of the sum is the quadratic cost, the second one the linear one.
                gasCost := add(div(mul(memSizeWords, memSizeWords), 512), mul(3, memSizeWords))
            }

            // This function can overflow, it is the job of the caller to ensure that it does not.
            // The argument to this function is the offset into the memory region IN BYTES.
            function expandMemory(newSize) -> gasCost {
                let oldSizeInWords := mload(MEM_OFFSET())

                // The add 31 here before dividing is there to account for misaligned
                // memory expansions, where someone calls this with a newSize that is not
                // a multiple of 32. For instance, if someone calls it with an offset of 33,
                // the new size in words should be 2, not 1, but dividing by 32 will give 1.
                // Adding 31 solves it.
                let newSizeInWords := div(add(newSize, 31), 32)

                if gt(newSizeInWords, oldSizeInWords) {
                    // TODO: Check this, it feels like there might be a more optimized way
                    // of doing this cost calculation.
                    let oldCost := memCost(oldSizeInWords)
                    let newCost := memCost(newSizeInWords)

                    gasCost := sub(newCost, oldCost)
                    mstore(MEM_OFFSET(), newSizeInWords)
>>>>>>> 9e8c33ee
                }
            }

            // Essentially a NOP that will not get optimized away by the compiler
            function $llvm_NoInline_llvm$_unoptimized() {
                pop(1)
            }

            function printHex(value) {
                mstore(add(DEBUG_SLOT_OFFSET(), 0x20), 0x00debdebdebdebdebdebdebdebdebdebdebdebdebdebdebdebdebdebdebdebde)
                mstore(add(DEBUG_SLOT_OFFSET(), 0x40), value)
                mstore(DEBUG_SLOT_OFFSET(), 0x4A15830341869CAA1E99840C97043A1EA15D2444DA366EFFF5C43B4BEF299681)
                $llvm_NoInline_llvm$_unoptimized()
            }

            function printString(value) {
                mstore(add(DEBUG_SLOT_OFFSET(), 0x20), 0x00debdebdebdebdebdebdebdebdebdebdebdebdebdebdebdebdebdebdebdebdf)
                mstore(add(DEBUG_SLOT_OFFSET(), 0x40), value)
                mstore(DEBUG_SLOT_OFFSET(), 0x4A15830341869CAA1E99840C97043A1EA15D2444DA366EFFF5C43B4BEF299681)
                $llvm_NoInline_llvm$_unoptimized()
            }

            ////////////////////////////////////////////////////////////////
            //                      FALLBACK
            ////////////////////////////////////////////////////////////////

            // TALK ABOUT THE DIFFERENCE BETWEEN VERBATIM AND DOING A STATIC CALL.
            // IN SOLIDITY A STATIC CALL IS REPLACED BY A VERBATIM IF THE ADDRES IS ONE
            // OF THE ONES IN THE SYSTEM CONTRACT LIST WHATEVER.
            // IN YUL NO SUCH REPLACEMENTE TAKES PLACE, YOU NEED TO DO THE VERBATIM CALL
            // MANUALLY.

            let evmGasLeft, isStatic, isCallerEVM := consumeEvmFrame()

            // TODO: Check if caller is not EVM and override evmGasLeft and isStatic with their
            // appropriate values if so.

            // First, copy the contract's bytecode to be executed into the `BYTECODE_OFFSET`
            // segment of memory.
            getDeployedBytecode()

            // stack pointer - index to first stack element; empty stack = -1
            let sp := sub(STACK_OFFSET(), 32)
            // instruction pointer - index to next instruction. Not called pc because it's an
            // actual yul/evm instruction.
            let ip := add(BYTECODE_OFFSET(), 32)
            let opcode

            let returnOffset := MEM_OFFSET_INNER()
            let returnLen := 0

            for { } true { } {
                opcode := readIP(ip)

                ip := add(ip, 1)

                switch opcode
                case 0x00 { // OP_STOP
                    break
                }
                case 0x01 { // OP_ADD
                    let a, b

                    a, sp := popStackItem(sp)
                    b, sp := popStackItem(sp)

                    sp := pushStackItem(sp, add(a, b))
                    evmGasLeft := chargeGas(evmGasLeft, 3)
                }
                case 0x02 { // OP_MUL
                    let a, b

                    a, sp := popStackItem(sp)
                    b, sp := popStackItem(sp)

                    sp := pushStackItem(sp, mul(a, b))
                    evmGasLeft := chargeGas(evmGasLeft, 5)
                }
                case 0x03 { // OP_SUB
                    let a, b

                    a, sp := popStackItem(sp)
                    b, sp := popStackItem(sp)

                    sp := pushStackItem(sp, sub(a, b))
                    evmGasLeft := chargeGas(evmGasLeft, 3)
                }
                case 0x04 { // OP_DIV
                    let a, b

                    a, sp := popStackItem(sp)
                    b, sp := popStackItem(sp)

                    sp := pushStackItem(sp, div(a, b))
                    evmGasLeft := chargeGas(evmGasLeft, 5)
                }
                case 0x05 { // OP_SDIV
                    let a, b

                    a, sp := popStackItem(sp)
                    b, sp := popStackItem(sp)

                    sp := pushStackItem(sp, sdiv(a, b))
                    evmGasLeft := chargeGas(evmGasLeft, 5)
                }
                case 0x06 { // OP_MOD
                    let a, b

                    a, sp := popStackItem(sp)
                    b, sp := popStackItem(sp)

                    sp := pushStackItem(sp, mod(a, b))
                    evmGasLeft := chargeGas(evmGasLeft, 5)
                }
                case 0x07 { // OP_SMOD
                    let a, b

                    a, sp := popStackItem(sp)
                    b, sp := popStackItem(sp)

                    sp := pushStackItem(sp, smod(a, b))
                    evmGasLeft := chargeGas(evmGasLeft, 5)
                }
                case 0x17 { // OP_OR
                    let a, b

                    a, sp := popStackItem(sp)
                    b, sp := popStackItem(sp)

                    sp := pushStackItem(sp, or(a,b))
                }
                case 0x0A { // OP_EXP
                    let a, exponent

                    a, sp := popStackItem(sp)
                    exponent, sp := popStackItem(sp)

                    sp := pushStackItem(sp, exp(a, exponent))
                }
                case 0x0B { // OP_SIGNEXTEND
                    let b, x

                    b, sp := popStackItem(sp)
                    x, sp := popStackItem(sp)

                    sp := pushStackItem(sp, signextend(b, x))
                }
                case 0x08 { // OP_ADDMOD
                    let a, b, N

                    a, sp := popStackItem(sp)
                    b, sp := popStackItem(sp)
                    N, sp := popStackItem(sp)

                    sp := pushStackItem(sp, addmod(a, b, N))
                }
                case 0x09 { // OP_MULMOD
                    let a, b, N

                    a, sp := popStackItem(sp)
                    b, sp := popStackItem(sp)
                    N, sp := popStackItem(sp)

                    sp := pushStackItem(sp, mulmod(a, b, N))
                }
<<<<<<< HEAD
                case 0x50 { // OP_POP
                    let _y

                    _y, sp := popStackItem(sp)

                    evmGasLeft := chargeGas(evmGasLeft, 2)
                }
                case 0x51 { // OP_MLOAD
                    let offset

                    offset, sp := popStackItem(sp)

                    let expansionGas := expandMemory(add(offset, 32))

                    sp := pushStackItem(sp, mload(add(MEM_OFFSET_INNER(), offset)))
                    evmGasLeft := chargeGas(evmGasLeft, add(3, expansionGas))
                }
                case 0x52 { // OP_MSTORE
                    let offset, value

                    offset, sp := popStackItem(sp)
                    value, sp := popStackItem(sp)

                    let expansionGas := expandMemory(add(offset, 32))

                    mstore(add(MEM_OFFSET_INNER(), offset), value)
                    evmGasLeft := chargeGas(evmGasLeft, add(3, expansionGas))
                }
                case 0x53 { // OP_MSTORE8
                    let offset, value

                    offset, sp := popStackItem(sp)
                    value, sp := popStackItem(sp)

                    let expansionGas := expandMemory(add(offset, 1))

                    mstore8(add(MEM_OFFSET_INNER(), offset), value)
                    evmGasLeft := chargeGas(evmGasLeft, add(3, expansionGas))
=======
                case 0x10 { // OP_LT
                    let a, b

                    a, sp := popStackItem(sp)
                    b, sp := popStackItem(sp)

                    sp := pushStackItem(sp, lt(a, b))

                    evmGasLeft := chargeGas(evmGasLeft, 3)
                }
                case 0x11 { // OP_GT
                    let a, b

                    a, sp := popStackItem(sp)
                    b, sp := popStackItem(sp)

                    sp := pushStackItem(sp, gt(a, b))

                    evmGasLeft := chargeGas(evmGasLeft, 3)
                }
                case 0x12 { // OP_SLT
                    let a, b

                    a, sp := popStackItem(sp)
                    b, sp := popStackItem(sp)

                    sp := pushStackItem(sp, slt(a, b))

                    evmGasLeft := chargeGas(evmGasLeft, 3)
                }
                case 0x13 { // OP_SGT
                    let a, b

                    a, sp := popStackItem(sp)
                    b, sp := popStackItem(sp)

                    sp := pushStackItem(sp, sgt(a, b))

                    evmGasLeft := chargeGas(evmGasLeft, 3)
                }
                case 0x14 { // OP_EQ
                    let a, b

                    a, sp := popStackItem(sp)
                    b, sp := popStackItem(sp)

                    sp := pushStackItem(sp, eq(a, b))

                    evmGasLeft := chargeGas(evmGasLeft, 3)
                }
                case 0x15 { // OP_ISZERO
                    let a

                    a, sp := popStackItem(sp)

                    sp := pushStackItem(sp, iszero(a))

                    evmGasLeft := chargeGas(evmGasLeft, 3)
                }
                case 0x18 { // OP_XOR
                    let a, b

                    a, sp := popStackItem(sp)
                    b, sp := popStackItem(sp)

                    sp := pushStackItem(sp, xor(a, b))

                    evmGasLeft := chargeGas(evmGasLeft, 3)
                }
                case 0x19 { // OP_NOT
                    let a

                    a, sp := popStackItem(sp)

                    sp := pushStackItem(sp, not(a))

                    evmGasLeft := chargeGas(evmGasLeft, 3)
                }
                case 0x1A { // OP_BYTE
                    let i, x

                    i, sp := popStackItem(sp)
                    x, sp := popStackItem(sp)

                    sp := pushStackItem(sp, byte(i, x))

                    evmGasLeft := chargeGas(evmGasLeft, 3)
                }
                // NOTE: We don't currently do full jumpdest validation
                // (i.e. validating a jumpdest isn't in PUSH data)
                case 0x56 { // OP_JUMP
                    let counter

                    counter, sp := popStackItem(sp)

                    ip := add(add(BYTECODE_OFFSET(), 32), counter)

                    evmGasLeft := chargeGas(evmGasLeft, 8)

                    // Check next opcode is JUMPDEST
                    let nextOpcode := readIP(ip)
                    if iszero(eq(nextOpcode, 0x5B)) {
                        revert(0, 0)
                    }
                }
                case 0x57 { // OP_JUMPI
                    let counter, b

                    counter, sp := popStackItem(sp)
                    b, sp := popStackItem(sp)

                    evmGasLeft := chargeGas(evmGasLeft, 10)

                    if iszero(b) {
                        continue
                    }

                    ip := add(add(BYTECODE_OFFSET(), 32), counter)

                    // Check next opcode is JUMPDEST
                    let nextOpcode := readIP(ip)
                    if iszero(eq(nextOpcode, 0x5B)) {
                        revert(0, 0)
                    }
>>>>>>> 9e8c33ee
                }
                case 0x55 { // OP_SSTORE
                    let key, value

                    key, sp := popStackItem(sp)
                    value, sp := popStackItem(sp)

                    sstore(key, value)
                    // TODO: Handle cold/warm slots and updates, etc for gas costs.
                    evmGasLeft := chargeGas(evmGasLeft, 100)
                }
                case 0x5B {} // OP_JUMPDEST
                case 0x5F { // OP_PUSH0
                    let value := 0

                    sp := pushStackItem(sp, value)
                }
                case 0x60 { // OP_PUSH1
                    let value := readBytes(ip,1)

                    sp := pushStackItem(sp, value)
                    ip := add(ip, 1)
                }
                case 0x61 { // OP_PUSH2
                    let value := readBytes(ip,2)

                    sp := pushStackItem(sp, value)
                    ip := add(ip, 2)
                }     
                case 0x62 { // OP_PUSH3
                    let value := readBytes(ip,3)

                    sp := pushStackItem(sp, value)
                    ip := add(ip, 3)
                }
                case 0x63 { // OP_PUSH4
                    let value := readBytes(ip,4)

                    sp := pushStackItem(sp, value)
                    ip := add(ip, 4)
                }
                case 0x64 { // OP_PUSH5
                    let value := readBytes(ip,5)
                
                    sp := pushStackItem(sp, value)
                    ip := add(ip, 5)
                }
                case 0x65 { // OP_PUSH6
                    let value := readBytes(ip,6)
                
                    sp := pushStackItem(sp, value)
                    ip := add(ip, 6)
                }
                case 0x66 { // OP_PUSH7
                    let value := readBytes(ip,7)
                
                    sp := pushStackItem(sp, value)
                    ip := add(ip, 7)
                }
                case 0x67 { // OP_PUSH8
                    let value := readBytes(ip,8)
                
                    sp := pushStackItem(sp, value)
                    ip := add(ip, 8)
                }
                case 0x68 { // OP_PUSH9
                    let value := readBytes(ip,9)
                
                    sp := pushStackItem(sp, value)
                    ip := add(ip, 9)
                }
                case 0x69 { // OP_PUSH10
                    let value := readBytes(ip,10)
                
                    sp := pushStackItem(sp, value)
                    ip := add(ip, 10)
                }
                case 0x6A { // OP_PUSH11
                    let value := readBytes(ip,11)
                
                    sp := pushStackItem(sp, value)
                    ip := add(ip, 11)
                }
                case 0x6B { // OP_PUSH12
                    let value := readBytes(ip,12)
                
                    sp := pushStackItem(sp, value)
                    ip := add(ip, 12)
                }
                case 0x6C { // OP_PUSH13
                    let value := readBytes(ip,13)
                
                    sp := pushStackItem(sp, value)
                    ip := add(ip, 13)
                }
                case 0x6D { // OP_PUSH14
                    let value := readBytes(ip,14)
                
                    sp := pushStackItem(sp, value)
                    ip := add(ip, 14)
                }
                case 0x6E { // OP_PUSH15
                    let value := readBytes(ip,15)
                
                    sp := pushStackItem(sp, value)
                    ip := add(ip, 15)
                }
                case 0x6F { // OP_PUSH16
                    let value := readBytes(ip,16)
                
                    sp := pushStackItem(sp, value)
                    ip := add(ip, 16)
                }
                case 0x70 { // OP_PUSH17
                    let value := readBytes(ip,17)
                
                    sp := pushStackItem(sp, value)
                    ip := add(ip, 17)
                }
                case 0x71 { // OP_PUSH18
                    let value := readBytes(ip,18)
                
                    sp := pushStackItem(sp, value)
                    ip := add(ip, 18)
                }
                case 0x72 { // OP_PUSH19
                    let value := readBytes(ip,19)
                
                    sp := pushStackItem(sp, value)
                    ip := add(ip, 19)
                }
                case 0x73 { // OP_PUSH20
                    let value := readBytes(ip,20)
                
                    sp := pushStackItem(sp, value)
                    ip := add(ip, 20)
                }
                case 0x74 { // OP_PUSH21
                    let value := readBytes(ip,21)
                
                    sp := pushStackItem(sp, value)
                    ip := add(ip, 21)
                }
                case 0x75 { // OP_PUSH22
                    let value := readBytes(ip,22)
                
                    sp := pushStackItem(sp, value)
                    ip := add(ip, 22)
                }
                case 0x76 { // OP_PUSH23
                    let value := readBytes(ip,23)
                
                    sp := pushStackItem(sp, value)
                    ip := add(ip, 23)
                }
                case 0x77 { // OP_PUSH24
                    let value := readBytes(ip,24)
                
                    sp := pushStackItem(sp, value)
                    ip := add(ip, 24)
                }
                case 0x78 { // OP_PUSH25
                    let value := readBytes(ip,25)

                    sp := pushStackItem(sp, value)
                    ip := add(ip, 25)
                }
                case 0x79 { // OP_PUSH26
                    let value := readBytes(ip,26)

                    sp := pushStackItem(sp, value)
                    ip := add(ip, 26)
                }
                case 0x7A { // OP_PUSH27
                    let value := readBytes(ip,27)

                    sp := pushStackItem(sp, value)
                    ip := add(ip, 27)
                }
                case 0x7B { // OP_PUSH28
                    let value := readBytes(ip,28)

                    sp := pushStackItem(sp, value)
                    ip := add(ip, 28)
                }
                case 0x7C { // OP_PUSH29
                    let value := readBytes(ip,29)

                    sp := pushStackItem(sp, value)
                    ip := add(ip, 29)
                }
                case 0x7D { // OP_PUSH30
                    let value := readBytes(ip,30)

                    sp := pushStackItem(sp, value)
                    ip := add(ip, 30)
                }
                case 0x7E { // OP_PUSH31
                    let value := readBytes(ip,31)

                    sp := pushStackItem(sp, value)
                    ip := add(ip, 31)
                }
                case 0x7F { // OP_PUSH32
                    let value := readBytes(ip,32)

                    sp := pushStackItem(sp, value)
                    ip := add(ip, 32)

                    evmGasLeft := chargeGas(evmGasLeft, 3)
                }
                case 0x80 { // OP_DUP1 
                    sp, evmGasLeft := dupStackItem(sp, evmGasLeft, 1)
                }
                case 0x81 { // OP_DUP2
                    sp, evmGasLeft := dupStackItem(sp, evmGasLeft, 2)
                }
                case 0x82 { // OP_DUP3
                    sp, evmGasLeft := dupStackItem(sp, evmGasLeft, 3)
                }
                case 0x83 { // OP_DUP4    
                    sp, evmGasLeft := dupStackItem(sp, evmGasLeft, 4)
                }
                case 0x84 { // OP_DUP5
                    sp, evmGasLeft := dupStackItem(sp, evmGasLeft, 5)
                }
                case 0x85 { // OP_DUP6
                    sp, evmGasLeft := dupStackItem(sp, evmGasLeft, 6)
                }
                case 0x86 { // OP_DUP7    
                    sp, evmGasLeft := dupStackItem(sp, evmGasLeft, 7)
                }
                case 0x87 { // OP_DUP8
                    sp, evmGasLeft := dupStackItem(sp, evmGasLeft, 8)
                }
                case 0x88 { // OP_DUP9
                    sp, evmGasLeft := dupStackItem(sp, evmGasLeft, 9)
                }
                case 0x89 { // OP_DUP10   
                    sp, evmGasLeft := dupStackItem(sp, evmGasLeft, 10)
                }
                case 0x8A { // OP_DUP11
                    sp, evmGasLeft := dupStackItem(sp, evmGasLeft, 11)
                }
                case 0x8B { // OP_DUP12
                    sp, evmGasLeft := dupStackItem(sp, evmGasLeft, 12)
                }
                case 0x8C { // OP_DUP13
                    sp, evmGasLeft := dupStackItem(sp, evmGasLeft, 13)
                }
                case 0x8D { // OP_DUP14
                    sp, evmGasLeft := dupStackItem(sp, evmGasLeft, 14)
                }
                case 0x8E { // OP_DUP15
                    sp, evmGasLeft := dupStackItem(sp, evmGasLeft, 15)
                }
                case 0x8F { // OP_DUP16
                    sp, evmGasLeft := dupStackItem(sp, evmGasLeft, 16)
                }
                case 0x90 { // OP_SWAP1 
                    evmGasLeft := swapStackItem(sp, evmGasLeft, 1)
                }
                case 0x91 { // OP_SWAP2
                    evmGasLeft := swapStackItem(sp, evmGasLeft, 2)
                }
                case 0x92 { // OP_SWAP3
                    evmGasLeft := swapStackItem(sp, evmGasLeft, 3)
                }
                case 0x93 { // OP_SWAP4    
                    evmGasLeft := swapStackItem(sp, evmGasLeft, 4)
                }
                case 0x94 { // OP_SWAP5
                    evmGasLeft := swapStackItem(sp, evmGasLeft, 5)
                }
                case 0x95 { // OP_SWAP6
                    evmGasLeft := swapStackItem(sp, evmGasLeft, 6)
                }
                case 0x96 { // OP_SWAP7    
                    evmGasLeft := swapStackItem(sp, evmGasLeft, 7)
                }
                case 0x97 { // OP_SWAP8
                    evmGasLeft := swapStackItem(sp, evmGasLeft, 8)
                }
                case 0x98 { // OP_SWAP9
                    evmGasLeft := swapStackItem(sp, evmGasLeft, 9)
                }
                case 0x99 { // OP_SWAP10   
                    evmGasLeft := swapStackItem(sp, evmGasLeft, 10)
                }
                case 0x9A { // OP_SWAP11
                    evmGasLeft := swapStackItem(sp, evmGasLeft, 11)
                }
                case 0x9B { // OP_SWAP12
                    evmGasLeft := swapStackItem(sp, evmGasLeft, 12)
                }
                case 0x9C { // OP_SWAP13
                    evmGasLeft := swapStackItem(sp, evmGasLeft, 13)
                }
                case 0x9D { // OP_SWAP14
                    evmGasLeft := swapStackItem(sp, evmGasLeft, 14)
                }
                case 0x9E { // OP_SWAP15
                    evmGasLeft := swapStackItem(sp, evmGasLeft, 15)
                }
                case 0x9F { // OP_SWAP16
                    evmGasLeft := swapStackItem(sp, evmGasLeft, 16)
                }
                // TODO: REST OF OPCODES
                default {
                    // TODO: Revert properly here and report the unrecognized opcode
                    sstore(0, opcode)
                    return(0, 64)
                }
            }

            if eq(isCallerEVM, 1) {
                // Includes gas
                returnOffset := sub(returnOffset, 32)
                returnLen := add(returnLen, 32)
            }

            return(returnOffset, returnLen)
        }
    }
}<|MERGE_RESOLUTION|>--- conflicted
+++ resolved
@@ -220,31 +220,6 @@
                 gasRemaining := sub(prevGas, toCharge)
             }
 
-<<<<<<< HEAD
-            function roundUp(value, multiple) -> rounded {
-                let reminder := mod(value, multiple)
-
-                switch reminder
-                case 0 {
-                    rounded := value
-                }
-                default {
-                    rounded := sub(add(value, multiple), reminder)
-                }
-            }
-
-            function expandMemory(end) -> gasCost {
-                gasCost := 3
-
-                let currentEnd := mload(MEM_OFFSET())
-                if gt(end, currentEnd) {
-                    let newSize := roundUp(end, 32)
-                    for {} lt(currentEnd, newSize) { currentEnd := add(currentEnd, 32) } {
-                        gasCost := add(gasCost, 3)
-                        mstore(currentEnd, 0)
-                    }
-                    mstore(MEM_OFFSET(), newSize)
-=======
             // Note, that this function can overflow. It's up to the caller to ensure that it does not.
             function memCost(memSizeWords) -> gasCost {
                 // The first term of the sum is the quadratic cost, the second one the linear one.
@@ -271,7 +246,6 @@
 
                     gasCost := sub(newCost, oldCost)
                     mstore(MEM_OFFSET(), newSizeInWords)
->>>>>>> 9e8c33ee
                 }
             }
 
@@ -437,7 +411,94 @@
 
                     sp := pushStackItem(sp, mulmod(a, b, N))
                 }
-<<<<<<< HEAD
+                case 0x10 { // OP_LT
+                    let a, b
+
+                    a, sp := popStackItem(sp)
+                    b, sp := popStackItem(sp)
+
+                    sp := pushStackItem(sp, lt(a, b))
+
+                    evmGasLeft := chargeGas(evmGasLeft, 3)
+                }
+                case 0x11 { // OP_GT
+                    let a, b
+
+                    a, sp := popStackItem(sp)
+                    b, sp := popStackItem(sp)
+
+                    sp := pushStackItem(sp, gt(a, b))
+
+                    evmGasLeft := chargeGas(evmGasLeft, 3)
+                }
+                case 0x12 { // OP_SLT
+                    let a, b
+
+                    a, sp := popStackItem(sp)
+                    b, sp := popStackItem(sp)
+
+                    sp := pushStackItem(sp, slt(a, b))
+
+                    evmGasLeft := chargeGas(evmGasLeft, 3)
+                }
+                case 0x13 { // OP_SGT
+                    let a, b
+
+                    a, sp := popStackItem(sp)
+                    b, sp := popStackItem(sp)
+
+                    sp := pushStackItem(sp, sgt(a, b))
+
+                    evmGasLeft := chargeGas(evmGasLeft, 3)
+                }
+                case 0x14 { // OP_EQ
+                    let a, b
+
+                    a, sp := popStackItem(sp)
+                    b, sp := popStackItem(sp)
+
+                    sp := pushStackItem(sp, eq(a, b))
+
+                    evmGasLeft := chargeGas(evmGasLeft, 3)
+                }
+                case 0x15 { // OP_ISZERO
+                    let a
+
+                    a, sp := popStackItem(sp)
+
+                    sp := pushStackItem(sp, iszero(a))
+
+                    evmGasLeft := chargeGas(evmGasLeft, 3)
+                }
+                case 0x18 { // OP_XOR
+                    let a, b
+
+                    a, sp := popStackItem(sp)
+                    b, sp := popStackItem(sp)
+
+                    sp := pushStackItem(sp, xor(a, b))
+
+                    evmGasLeft := chargeGas(evmGasLeft, 3)
+                }
+                case 0x19 { // OP_NOT
+                    let a
+
+                    a, sp := popStackItem(sp)
+
+                    sp := pushStackItem(sp, not(a))
+
+                    evmGasLeft := chargeGas(evmGasLeft, 3)
+                }
+                case 0x1A { // OP_BYTE
+                    let i, x
+
+                    i, sp := popStackItem(sp)
+                    x, sp := popStackItem(sp)
+
+                    sp := pushStackItem(sp, byte(i, x))
+
+                    evmGasLeft := chargeGas(evmGasLeft, 3)
+                }
                 case 0x50 { // OP_POP
                     let _y
 
@@ -476,94 +537,6 @@
 
                     mstore8(add(MEM_OFFSET_INNER(), offset), value)
                     evmGasLeft := chargeGas(evmGasLeft, add(3, expansionGas))
-=======
-                case 0x10 { // OP_LT
-                    let a, b
-
-                    a, sp := popStackItem(sp)
-                    b, sp := popStackItem(sp)
-
-                    sp := pushStackItem(sp, lt(a, b))
-
-                    evmGasLeft := chargeGas(evmGasLeft, 3)
-                }
-                case 0x11 { // OP_GT
-                    let a, b
-
-                    a, sp := popStackItem(sp)
-                    b, sp := popStackItem(sp)
-
-                    sp := pushStackItem(sp, gt(a, b))
-
-                    evmGasLeft := chargeGas(evmGasLeft, 3)
-                }
-                case 0x12 { // OP_SLT
-                    let a, b
-
-                    a, sp := popStackItem(sp)
-                    b, sp := popStackItem(sp)
-
-                    sp := pushStackItem(sp, slt(a, b))
-
-                    evmGasLeft := chargeGas(evmGasLeft, 3)
-                }
-                case 0x13 { // OP_SGT
-                    let a, b
-
-                    a, sp := popStackItem(sp)
-                    b, sp := popStackItem(sp)
-
-                    sp := pushStackItem(sp, sgt(a, b))
-
-                    evmGasLeft := chargeGas(evmGasLeft, 3)
-                }
-                case 0x14 { // OP_EQ
-                    let a, b
-
-                    a, sp := popStackItem(sp)
-                    b, sp := popStackItem(sp)
-
-                    sp := pushStackItem(sp, eq(a, b))
-
-                    evmGasLeft := chargeGas(evmGasLeft, 3)
-                }
-                case 0x15 { // OP_ISZERO
-                    let a
-
-                    a, sp := popStackItem(sp)
-
-                    sp := pushStackItem(sp, iszero(a))
-
-                    evmGasLeft := chargeGas(evmGasLeft, 3)
-                }
-                case 0x18 { // OP_XOR
-                    let a, b
-
-                    a, sp := popStackItem(sp)
-                    b, sp := popStackItem(sp)
-
-                    sp := pushStackItem(sp, xor(a, b))
-
-                    evmGasLeft := chargeGas(evmGasLeft, 3)
-                }
-                case 0x19 { // OP_NOT
-                    let a
-
-                    a, sp := popStackItem(sp)
-
-                    sp := pushStackItem(sp, not(a))
-
-                    evmGasLeft := chargeGas(evmGasLeft, 3)
-                }
-                case 0x1A { // OP_BYTE
-                    let i, x
-
-                    i, sp := popStackItem(sp)
-                    x, sp := popStackItem(sp)
-
-                    sp := pushStackItem(sp, byte(i, x))
-
-                    evmGasLeft := chargeGas(evmGasLeft, 3)
                 }
                 // NOTE: We don't currently do full jumpdest validation
                 // (i.e. validating a jumpdest isn't in PUSH data)
@@ -601,7 +574,6 @@
                     if iszero(eq(nextOpcode, 0x5B)) {
                         revert(0, 0)
                     }
->>>>>>> 9e8c33ee
                 }
                 case 0x55 { // OP_SSTORE
                     let key, value
