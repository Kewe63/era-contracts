--- conflicted
+++ resolved
@@ -382,7 +382,94 @@
 
                     sp := pushStackItem(sp, mulmod(a, b, N))
                 }
-<<<<<<< HEAD
+                case 0x10 { // OP_LT
+                    let a, b
+
+                    a, sp := popStackItem(sp)
+                    b, sp := popStackItem(sp)
+
+                    sp := pushStackItem(sp, lt(a, b))
+
+                    evmGasLeft := chargeGas(evmGasLeft, 3)
+                }
+                case 0x11 { // OP_GT
+                    let a, b
+
+                    a, sp := popStackItem(sp)
+                    b, sp := popStackItem(sp)
+
+                    sp := pushStackItem(sp, gt(a, b))
+
+                    evmGasLeft := chargeGas(evmGasLeft, 3)
+                }
+                case 0x12 { // OP_SLT
+                    let a, b
+
+                    a, sp := popStackItem(sp)
+                    b, sp := popStackItem(sp)
+
+                    sp := pushStackItem(sp, slt(a, b))
+
+                    evmGasLeft := chargeGas(evmGasLeft, 3)
+                }
+                case 0x13 { // OP_SGT
+                    let a, b
+
+                    a, sp := popStackItem(sp)
+                    b, sp := popStackItem(sp)
+
+                    sp := pushStackItem(sp, sgt(a, b))
+
+                    evmGasLeft := chargeGas(evmGasLeft, 3)
+                }
+                case 0x14 { // OP_EQ
+                    let a, b
+
+                    a, sp := popStackItem(sp)
+                    b, sp := popStackItem(sp)
+
+                    sp := pushStackItem(sp, eq(a, b))
+
+                    evmGasLeft := chargeGas(evmGasLeft, 3)
+                }
+                case 0x15 { // OP_ISZERO
+                    let a
+
+                    a, sp := popStackItem(sp)
+
+                    sp := pushStackItem(sp, iszero(a))
+
+                    evmGasLeft := chargeGas(evmGasLeft, 3)
+                }
+                case 0x18 { // OP_XOR
+                    let a, b
+
+                    a, sp := popStackItem(sp)
+                    b, sp := popStackItem(sp)
+
+                    sp := pushStackItem(sp, xor(a, b))
+
+                    evmGasLeft := chargeGas(evmGasLeft, 3)
+                }
+                case 0x19 { // OP_NOT
+                    let a
+
+                    a, sp := popStackItem(sp)
+
+                    sp := pushStackItem(sp, not(a))
+
+                    evmGasLeft := chargeGas(evmGasLeft, 3)
+                }
+                case 0x1A { // OP_BYTE
+                    let i, x
+
+                    i, sp := popStackItem(sp)
+                    x, sp := popStackItem(sp)
+
+                    sp := pushStackItem(sp, byte(i, x))
+
+                    evmGasLeft := chargeGas(evmGasLeft, 3)
+                }
                 case 0x20 { // OP_KECCAK256
                     let offset, size
 
@@ -397,94 +484,6 @@
                     let staticGas := 30
                     let usedGas := add(staticGas, dynamicGas)
                     evmGasLeft := chargeGas(evmGasLeft, usedGas)
-=======
-                case 0x10 { // OP_LT
-                    let a, b
-
-                    a, sp := popStackItem(sp)
-                    b, sp := popStackItem(sp)
-
-                    sp := pushStackItem(sp, lt(a, b))
-
-                    evmGasLeft := chargeGas(evmGasLeft, 3)
-                }
-                case 0x11 { // OP_GT
-                    let a, b
-
-                    a, sp := popStackItem(sp)
-                    b, sp := popStackItem(sp)
-
-                    sp := pushStackItem(sp, gt(a, b))
-
-                    evmGasLeft := chargeGas(evmGasLeft, 3)
-                }
-                case 0x12 { // OP_SLT
-                    let a, b
-
-                    a, sp := popStackItem(sp)
-                    b, sp := popStackItem(sp)
-
-                    sp := pushStackItem(sp, slt(a, b))
-
-                    evmGasLeft := chargeGas(evmGasLeft, 3)
-                }
-                case 0x13 { // OP_SGT
-                    let a, b
-
-                    a, sp := popStackItem(sp)
-                    b, sp := popStackItem(sp)
-
-                    sp := pushStackItem(sp, sgt(a, b))
-
-                    evmGasLeft := chargeGas(evmGasLeft, 3)
-                }
-                case 0x14 { // OP_EQ
-                    let a, b
-
-                    a, sp := popStackItem(sp)
-                    b, sp := popStackItem(sp)
-
-                    sp := pushStackItem(sp, eq(a, b))
-
-                    evmGasLeft := chargeGas(evmGasLeft, 3)
-                }
-                case 0x15 { // OP_ISZERO
-                    let a
-
-                    a, sp := popStackItem(sp)
-
-                    sp := pushStackItem(sp, iszero(a))
-
-                    evmGasLeft := chargeGas(evmGasLeft, 3)
-                }
-                case 0x18 { // OP_XOR
-                    let a, b
-
-                    a, sp := popStackItem(sp)
-                    b, sp := popStackItem(sp)
-
-                    sp := pushStackItem(sp, xor(a, b))
-
-                    evmGasLeft := chargeGas(evmGasLeft, 3)
-                }
-                case 0x19 { // OP_NOT
-                    let a
-
-                    a, sp := popStackItem(sp)
-
-                    sp := pushStackItem(sp, not(a))
-
-                    evmGasLeft := chargeGas(evmGasLeft, 3)
-                }
-                case 0x1A { // OP_BYTE
-                    let i, x
-
-                    i, sp := popStackItem(sp)
-                    x, sp := popStackItem(sp)
-
-                    sp := pushStackItem(sp, byte(i, x))
-
-                    evmGasLeft := chargeGas(evmGasLeft, 3)
                 }
                 // NOTE: We don't currently do full jumpdest validation
                 // (i.e. validating a jumpdest isn't in PUSH data)
@@ -522,7 +521,6 @@
                     if iszero(eq(nextOpcode, 0x5B)) {
                         revert(0, 0)
                     }
->>>>>>> e0d86524
                 }
                 case 0x55 { // OP_SSTORE
                     let key, value
