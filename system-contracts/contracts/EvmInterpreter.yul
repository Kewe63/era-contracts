object "EVMInterpreter" {
    code { }
    object "EVMInterpreter_deployed" {
        code {
            function SYSTEM_CONTRACTS_OFFSET() -> offset {
                offset := 0x8000
            }

            function ACCOUNT_CODE_STORAGE_SYSTEM_CONTRACT() -> addr {
                addr := 0x0000000000000000000000000000000000008002
            }

            function CODE_ADDRESS_CALL_ADDRESS() -> addr {
                addr := 0x000000000000000000000000000000000000FFFE
            }

            function CODE_ORACLE_SYSTEM_CONTRACT() -> addr {
                addr := 0x0000000000000000000000000000000000008012
            }

            function EVM_GAS_MANAGER_CONTRACT() -> addr {   
                addr :=  0x0000000000000000000000000000000000008013
            }

            function DEBUG_SLOT_OFFSET() -> offset {
                offset := mul(32, 32)
            }

            function LAST_RETURNDATA_SIZE_OFFSET() -> offset {
                offset := add(DEBUG_SLOT_OFFSET(), mul(5, 32))
            }

            function STACK_OFFSET() -> offset {
                offset := add(LAST_RETURNDATA_SIZE_OFFSET(), 32)
            }

            function BYTECODE_OFFSET() -> offset {
                offset := add(STACK_OFFSET(), mul(1024, 32))
            }

            function INF_PASS_GAS() -> inf {
                inf := 0xffffffffffffffffffffffffffffffffffffffffffffffffffffffffffffffff
            }

            function MAX_POSSIBLE_BYTECODE() -> max {
                max := 32000
            }

            function MEM_OFFSET() -> offset {
                offset := add(BYTECODE_OFFSET(), MAX_POSSIBLE_BYTECODE())
            }

            function MEM_OFFSET_INNER() -> offset {
                offset := add(MEM_OFFSET(), 32)
            }
    
            // It is the responsibility of the caller to ensure that ip >= BYTECODE_OFFSET + 32
            function readIP(ip) -> opcode {
                // TODO: Why not do this at the beginning once instead of every time?
                let bytecodeLen := mload(BYTECODE_OFFSET())

                let maxAcceptablePos := add(add(BYTECODE_OFFSET(), bytecodeLen), 31)
                if gt(ip, maxAcceptablePos) {
                    revert(0, 0)
                }

                opcode := and(mload(sub(ip, 31)), 0xff)
            }

            function readBytes(start, length) -> value {
                let max := add(start, length)
                for {} lt(start, max) { start := add(start, 1) } {
                    let next_byte := readIP(start)

                    value := or(shl(8, value), next_byte)
                }
            }

            function dupStackItem(sp, evmGas, position) -> newSp, evmGasLeft {
                evmGasLeft := chargeGas(evmGas, 3)
                let tempSp := sub(sp, mul(0x20, sub(position, 1)))

                if or(gt(tempSp, BYTECODE_OFFSET()), eq(tempSp, BYTECODE_OFFSET())) {
                    revert(0, 0)
                }
                
                if lt(tempSp, STACK_OFFSET()) {
                    revert(0, 0)
                }

                let dup := mload(tempSp)                    

                newSp := add(sp, 0x20)
                mstore(newSp, dup)
            }

            function swapStackItem(sp, evmGas, position) ->  evmGasLeft {
                evmGasLeft := chargeGas(evmGas, 3)
                let tempSp := sub(sp, mul(0x20, position))

                if or(gt(tempSp, BYTECODE_OFFSET()), eq(tempSp, BYTECODE_OFFSET())) {
                    revert(0, 0)
                }
                
                if lt(tempSp, STACK_OFFSET()) {
                    revert(0, 0)
                }

                
                let s2 := mload(sp)
                let s1 := mload(tempSp)                    

                mstore(sp, s1)
                mstore(tempSp, s2)
            }

            function popStackItem(sp) -> a, newSp {
                // We can not return any error here, because it would break compatibility
                if lt(sp, STACK_OFFSET()) {
                    revert(0, 0)
                }

                a := mload(sp)
                newSp := sub(sp, 0x20)
            }

            function pushStackItem(sp, item) -> newSp {
                if or(gt(sp, BYTECODE_OFFSET()), eq(sp, BYTECODE_OFFSET())) {
                    revert(0, 0)
                }

                newSp := add(sp, 0x20)
                mstore(newSp, item)
            }

            function getCodeAddress() -> addr {
                addr := verbatim_0i_1o("code_source")
            }

            function _getRawCodeHash(account) -> hash {
                // TODO: Unhardcode this selector
                mstore8(0, 0x4d)
                mstore8(1, 0xe2)
                mstore8(2, 0xe4)
                mstore8(3, 0x68)
                mstore(4, account)

                let success := staticcall(gas(), ACCOUNT_CODE_STORAGE_SYSTEM_CONTRACT(), 0, 36, 0, 32)
    
                if iszero(success) {
                    // This error should never happen
                    revert(0, 0)
                }
    
                hash := mload(0)
            }

            // Basically performs an extcodecopy, while returning the length of the bytecode.
            function _fetchDeployedCode(addr, _offset, _len) -> codeLen {
                let codeHash := _getRawCodeHash(addr)

                mstore(0, codeHash)

                let success := staticcall(gas(), CODE_ORACLE_SYSTEM_CONTRACT(), 0, 32, 0, 0)

                if iszero(success) {
                    // This error should never happen
                    revert(0, 0)
                }

                // The first word is the true length of the bytecode
                returndatacopy(0, 0, 32)
                codeLen := mload(0)

                if gt(_len, codeLen) {
                    _len := codeLen
                }

                returndatacopy(_offset, 32, _len)
            }

            function getDeployedBytecode() {
                let codeLen := _fetchDeployedCode(
                    getCodeAddress(),
                    add(BYTECODE_OFFSET(), 32),
                    MAX_POSSIBLE_BYTECODE()
                )

                mstore(BYTECODE_OFFSET(), codeLen)
            }

            function consumeEvmFrame() -> passGas, isStatic, callerEVM {
                // function consumeEvmFrame() external returns (uint256 passGas, bool isStatic)
                // TODO: Unhardcode selector
                mstore8(0, 0x04)
                mstore8(1, 0xc1)
                mstore8(2, 0x4e)
                mstore8(3, 0x9e)

                let success := call(gas(), EVM_GAS_MANAGER_CONTRACT(), 0, 0, 4, 0, 64)

                if iszero(success) {
                    // Should never happen
                    revert(0, 0)
                }

                passGas := mload(0)
                isStatic := mload(32)

                if iszero(eq(passGas, INF_PASS_GAS())) {
                    callerEVM := true
                }
            }

            function chargeGas(prevGas, toCharge) -> gasRemaining {
                if lt(prevGas, toCharge) {
                    revert(0, 0)
                }

                gasRemaining := sub(prevGas, toCharge)
            }

            // Note, that this function can overflow. It's up to the caller to ensure that it does not.
            function memCost(memSizeWords) -> gasCost {
                // The first term of the sum is the quadratic cost, the second one the linear one.
                gasCost := add(div(mul(memSizeWords, memSizeWords), 512), mul(3, memSizeWords))
            }

            // This function can overflow, it is the job of the caller to ensure that it does not.
            // The argument to this function is the offset into the memory region IN BYTES.
            function expandMemory(newSize) -> gasCost {
                let oldSizeInWords := mload(MEM_OFFSET())

                // The add 31 here before dividing is there to account for misaligned
                // memory expansions, where someone calls this with a newSize that is not
                // a multiple of 32. For instance, if someone calls it with an offset of 33,
                // the new size in words should be 2, not 1, but dividing by 32 will give 1.
                // Adding 31 solves it.
                let newSizeInWords := div(add(newSize, 31), 32)

                if gt(newSizeInWords, oldSizeInWords) {
                    // TODO: Check this, it feels like there might be a more optimized way
                    // of doing this cost calculation.
                    let oldCost := memCost(oldSizeInWords)
                    let newCost := memCost(newSizeInWords)

                    gasCost := sub(newCost, oldCost)
                    mstore(MEM_OFFSET(), newSizeInWords)
                }
            }

            // Essentially a NOP that will not get optimized away by the compiler
            function $llvm_NoInline_llvm$_unoptimized() {
                pop(1)
            }

            function printHex(value) {
                mstore(add(DEBUG_SLOT_OFFSET(), 0x20), 0x00debdebdebdebdebdebdebdebdebdebdebdebdebdebdebdebdebdebdebdebde)
                mstore(add(DEBUG_SLOT_OFFSET(), 0x40), value)
                mstore(DEBUG_SLOT_OFFSET(), 0x4A15830341869CAA1E99840C97043A1EA15D2444DA366EFFF5C43B4BEF299681)
                $llvm_NoInline_llvm$_unoptimized()
            }

            function printString(value) {
                mstore(add(DEBUG_SLOT_OFFSET(), 0x20), 0x00debdebdebdebdebdebdebdebdebdebdebdebdebdebdebdebdebdebdebdebdf)
                mstore(add(DEBUG_SLOT_OFFSET(), 0x40), value)
                mstore(DEBUG_SLOT_OFFSET(), 0x4A15830341869CAA1E99840C97043A1EA15D2444DA366EFFF5C43B4BEF299681)
                $llvm_NoInline_llvm$_unoptimized()
            }

            function isSlotWarm(key) -> isWarm {
                // TODO: Unhardcode this selector 0x482d2e74
                mstore8(0, 0x48)
                mstore8(1, 0x2d)
                mstore8(2, 0x2e)
                mstore8(3, 0x74)
                mstore(4, key)

                let success := call(gas(), EVM_GAS_MANAGER_CONTRACT(), 0, 0, 36, 0, 32)
    
                if iszero(success) {
                    // This error should never happen
                    revert(0, 0)
                }
    
                isWarm := mload(0)
            }

            function warmSlot(key,currentValue) -> isWarm, originalValue {
                // TODO: Unhardcode this selector 0xbdf78160
                mstore8(0, 0xbd)
                mstore8(1, 0xf7)
                mstore8(2, 0x81)
                mstore8(3, 0x60)
                mstore(4, key)
                mstore(36,currentValue)

                let success := call(gas(), EVM_GAS_MANAGER_CONTRACT(), 0, 0, 68, 0, 64)
    
                if iszero(success) {
                    // This error should never happen
                    revert(0, 0)
                }
    
                isWarm := mload(0)
                originalValue := mload(32)
            }

            ////////////////////////////////////////////////////////////////
            //                      FALLBACK
            ////////////////////////////////////////////////////////////////

            // TALK ABOUT THE DIFFERENCE BETWEEN VERBATIM AND DOING A STATIC CALL.
            // IN SOLIDITY A STATIC CALL IS REPLACED BY A VERBATIM IF THE ADDRES IS ONE
            // OF THE ONES IN THE SYSTEM CONTRACT LIST WHATEVER.
            // IN YUL NO SUCH REPLACEMENTE TAKES PLACE, YOU NEED TO DO THE VERBATIM CALL
            // MANUALLY.

            let evmGasLeft, isStatic, isCallerEVM := consumeEvmFrame()

            // TODO: Check if caller is not EVM and override evmGasLeft and isStatic with their
            // appropriate values if so.

            // First, copy the contract's bytecode to be executed into the `BYTECODE_OFFSET`
            // segment of memory.
            getDeployedBytecode()

            // stack pointer - index to first stack element; empty stack = -1
            let sp := sub(STACK_OFFSET(), 32)
            // instruction pointer - index to next instruction. Not called pc because it's an
            // actual yul/evm instruction.
            let ip := add(BYTECODE_OFFSET(), 32)
            let opcode

            let returnOffset := MEM_OFFSET_INNER()
            let returnLen := 0

            for { } true { } {
                opcode := readIP(ip)

                ip := add(ip, 1)

                switch opcode
                case 0x00 { // OP_STOP
                    break
                }
                case 0x01 { // OP_ADD
                    let a, b

                    a, sp := popStackItem(sp)
                    b, sp := popStackItem(sp)

                    sp := pushStackItem(sp, add(a, b))
                    evmGasLeft := chargeGas(evmGasLeft, 3)
                }
                case 0x02 { // OP_MUL
                    let a, b

                    a, sp := popStackItem(sp)
                    b, sp := popStackItem(sp)

                    sp := pushStackItem(sp, mul(a, b))
                    evmGasLeft := chargeGas(evmGasLeft, 5)
                }
                case 0x03 { // OP_SUB
                    let a, b

                    a, sp := popStackItem(sp)
                    b, sp := popStackItem(sp)

                    sp := pushStackItem(sp, sub(a, b))
                    evmGasLeft := chargeGas(evmGasLeft, 3)
                }
                case 0x04 { // OP_DIV
                    let a, b

                    a, sp := popStackItem(sp)
                    b, sp := popStackItem(sp)

                    sp := pushStackItem(sp, div(a, b))
                    evmGasLeft := chargeGas(evmGasLeft, 5)
                }
                case 0x05 { // OP_SDIV
                    let a, b

                    a, sp := popStackItem(sp)
                    b, sp := popStackItem(sp)

                    sp := pushStackItem(sp, sdiv(a, b))
                    evmGasLeft := chargeGas(evmGasLeft, 5)
                }
                case 0x06 { // OP_MOD
                    let a, b

                    a, sp := popStackItem(sp)
                    b, sp := popStackItem(sp)

                    sp := pushStackItem(sp, mod(a, b))
                    evmGasLeft := chargeGas(evmGasLeft, 5)
                }
                case 0x07 { // OP_SMOD
                    let a, b

                    a, sp := popStackItem(sp)
                    b, sp := popStackItem(sp)

                    sp := pushStackItem(sp, smod(a, b))
                    evmGasLeft := chargeGas(evmGasLeft, 5)
                }
                case 0x17 { // OP_OR
                    let a, b

                    a, sp := popStackItem(sp)
                    b, sp := popStackItem(sp)

                    sp := pushStackItem(sp, or(a,b))
                }
                case 0x0A { // OP_EXP
                    let a, exponent

                    a, sp := popStackItem(sp)
                    exponent, sp := popStackItem(sp)

                    sp := pushStackItem(sp, exp(a, exponent))
                }
                case 0x0B { // OP_SIGNEXTEND
                    let b, x

                    b, sp := popStackItem(sp)
                    x, sp := popStackItem(sp)

                    sp := pushStackItem(sp, signextend(b, x))
                }
                case 0x08 { // OP_ADDMOD
                    let a, b, N

                    a, sp := popStackItem(sp)
                    b, sp := popStackItem(sp)
                    N, sp := popStackItem(sp)

                    sp := pushStackItem(sp, addmod(a, b, N))
                }
                case 0x09 { // OP_MULMOD
                    let a, b, N

                    a, sp := popStackItem(sp)
                    b, sp := popStackItem(sp)
                    N, sp := popStackItem(sp)

                    sp := pushStackItem(sp, mulmod(a, b, N))
                }
                case 0x10 { // OP_LT
                    let a, b

                    a, sp := popStackItem(sp)
                    b, sp := popStackItem(sp)

                    sp := pushStackItem(sp, lt(a, b))

                    evmGasLeft := chargeGas(evmGasLeft, 3)
                }
                case 0x11 { // OP_GT
                    let a, b

                    a, sp := popStackItem(sp)
                    b, sp := popStackItem(sp)

                    sp := pushStackItem(sp, gt(a, b))

                    evmGasLeft := chargeGas(evmGasLeft, 3)
                }
                case 0x12 { // OP_SLT
                    let a, b

                    a, sp := popStackItem(sp)
                    b, sp := popStackItem(sp)

                    sp := pushStackItem(sp, slt(a, b))

                    evmGasLeft := chargeGas(evmGasLeft, 3)
                }
                case 0x13 { // OP_SGT
                    let a, b

                    a, sp := popStackItem(sp)
                    b, sp := popStackItem(sp)

                    sp := pushStackItem(sp, sgt(a, b))

                    evmGasLeft := chargeGas(evmGasLeft, 3)
                }
                case 0x14 { // OP_EQ
                    let a, b

                    a, sp := popStackItem(sp)
                    b, sp := popStackItem(sp)

                    sp := pushStackItem(sp, eq(a, b))

                    evmGasLeft := chargeGas(evmGasLeft, 3)
                }
                case 0x15 { // OP_ISZERO
                    let a

                    a, sp := popStackItem(sp)

                    sp := pushStackItem(sp, iszero(a))

                    evmGasLeft := chargeGas(evmGasLeft, 3)
                }
                case 0x18 { // OP_XOR
                    let a, b

                    a, sp := popStackItem(sp)
                    b, sp := popStackItem(sp)

                    sp := pushStackItem(sp, xor(a, b))

                    evmGasLeft := chargeGas(evmGasLeft, 3)
                }
                case 0x19 { // OP_NOT
                    let a

                    a, sp := popStackItem(sp)

                    sp := pushStackItem(sp, not(a))

                    evmGasLeft := chargeGas(evmGasLeft, 3)
                }
                case 0x1A { // OP_BYTE
                    let i, x

                    i, sp := popStackItem(sp)
                    x, sp := popStackItem(sp)

                    sp := pushStackItem(sp, byte(i, x))

                    evmGasLeft := chargeGas(evmGasLeft, 3)
                }
<<<<<<< HEAD
                case 0x30 { // OP_ADDRESS
                    sp := pushStackItem(sp, address())

                    evmGasLeft := chargeGas(evmGasLeft, 2)
                }
                case 0x31 { // OP_BALANCE
                    let addr

                    addr, sp := popStackItem(sp)

                    sp := pushStackItem(sp, balance(addr))

                    // TODO: Handle cold/warm slots and updates, etc for gas costs.
                    evmGasLeft := chargeGas(evmGasLeft, 100)
                }
                case 0x32 { // OP_ORIGIN
                    sp := pushStackItem(sp, origin())

                    evmGasLeft := chargeGas(evmGasLeft, 2)
=======
                case 0x50 { // OP_POP
                    let _y

                    _y, sp := popStackItem(sp)

                    evmGasLeft := chargeGas(evmGasLeft, 2)
                }
                case 0x51 { // OP_MLOAD
                    let offset

                    offset, sp := popStackItem(sp)

                    let expansionGas := expandMemory(add(offset, 32))

                    let memValue := mload(add(MEM_OFFSET_INNER(), offset))
                    sp := pushStackItem(sp, memValue)
                    evmGasLeft := chargeGas(evmGasLeft, add(3, expansionGas))
                }
                case 0x52 { // OP_MSTORE
                    let offset, value

                    offset, sp := popStackItem(sp)
                    value, sp := popStackItem(sp)

                    let expansionGas := expandMemory(add(offset, 32))

                    mstore(add(MEM_OFFSET_INNER(), offset), value)
                    evmGasLeft := chargeGas(evmGasLeft, add(3, expansionGas))
                }
                case 0x53 { // OP_MSTORE8
                    let offset, value

                    offset, sp := popStackItem(sp)
                    value, sp := popStackItem(sp)

                    let expansionGas := expandMemory(add(offset, 1))

                    mstore8(add(MEM_OFFSET_INNER(), offset), value)
                    evmGasLeft := chargeGas(evmGasLeft, add(3, expansionGas))
>>>>>>> 67fa4315
                }
                // NOTE: We don't currently do full jumpdest validation
                // (i.e. validating a jumpdest isn't in PUSH data)
                case 0x56 { // OP_JUMP
                    let counter

                    counter, sp := popStackItem(sp)

                    ip := add(add(BYTECODE_OFFSET(), 32), counter)

                    evmGasLeft := chargeGas(evmGasLeft, 8)

                    // Check next opcode is JUMPDEST
                    let nextOpcode := readIP(ip)
                    if iszero(eq(nextOpcode, 0x5B)) {
                        revert(0, 0)
                    }
                }
                case 0x57 { // OP_JUMPI
                    let counter, b

                    counter, sp := popStackItem(sp)
                    b, sp := popStackItem(sp)

                    evmGasLeft := chargeGas(evmGasLeft, 10)

                    if iszero(b) {
                        continue
                    }

                    ip := add(add(BYTECODE_OFFSET(), 32), counter)

                    // Check next opcode is JUMPDEST
                    let nextOpcode := readIP(ip)
                    if iszero(eq(nextOpcode, 0x5B)) {
                        revert(0, 0)
                    }
                }
                case 0x54 { // OP_SLOAD
                    let key,value,isWarm

                    key, sp := popStackItem(sp)

                    isWarm := isSlotWarm(key)
                    switch isWarm
                    case 0 { evmGasLeft := chargeGas(evmGasLeft,2100) }
                    default { evmGasLeft := chargeGas(evmGasLeft,100) }

                    value := sload(key)

                    sp := pushStackItem(sp,value)
                }
                case 0x55 { // OP_SSTORE
                    let key, value,gasSpent

                    key, sp := popStackItem(sp)
                    value, sp := popStackItem(sp)

                    {
                        // Here it is okay to read before we charge since we known anyway that
                        // the context has enough funds to compensate at least for the read.
                        // Im not sure if we need this before: require(gasLeft > GAS_CALL_STIPEND);
                        let currentValue := sload(key)
                        let wasWarm,originalValue := warmSlot(key,currentValue)
                        gasSpent := 100
                        if and(not(eq(value,currentValue)),eq(originalValue,currentValue)) {
                            switch originalValue
                            case 0 { gasSpent := 20000}
                            default { gasSpent := 2900}
                        }
                        if iszero(wasWarm) {
                            gasSpent := add(gasSpent,2100)
                        }
                    }

                    evmGasLeft := chargeGas(evmGasLeft, gasSpent) //gasSpent
                    sstore(key, value)
                }
                case 0x59 { // OP_MSIZE
                    let size
                    evmGasLeft := chargeGas(evmGasLeft,2)

                    size := mload(MEM_OFFSET())
                    size := shl(5,size)
                    sp := pushStackItem(sp,size)

                }
                case 0x5A { // OP_GAS (should conflict with yul-environment-1 branch, retain changes in that branch, ditch this one)
                    evmGasLeft := chargeGas(evmGasLeft, 2)

                    sp := pushStackItem(sp, evmGasLeft)
                }
                case 0x58 { // OP_PC
                    // PC = ip - 32 (bytecode size) - 1 (current instruction)
                    sp := pushStackItem(sp, sub(sub(ip, BYTECODE_OFFSET()), 33))

                    evmGasLeft := chargeGas(evmGasLeft, 2)
                }
                case 0x5A { // OP_GAS
                    evmGasLeft := chargeGas(evmGasLeft, 2)

                    sp := pushStackItem(sp, evmGasLeft)
                }
                case 0x5B {} // OP_JUMPDEST
                case 0x5F { // OP_PUSH0
                    let value := 0

                    sp := pushStackItem(sp, value)
                }
                case 0x60 { // OP_PUSH1
                    let value := readBytes(ip,1)

                    sp := pushStackItem(sp, value)
                    ip := add(ip, 1)
                }
                case 0x61 { // OP_PUSH2
                    let value := readBytes(ip,2)

                    sp := pushStackItem(sp, value)
                    ip := add(ip, 2)
                }     
                case 0x62 { // OP_PUSH3
                    let value := readBytes(ip,3)

                    sp := pushStackItem(sp, value)
                    ip := add(ip, 3)
                }
                case 0x63 { // OP_PUSH4
                    let value := readBytes(ip,4)

                    sp := pushStackItem(sp, value)
                    ip := add(ip, 4)
                }
                case 0x64 { // OP_PUSH5
                    let value := readBytes(ip,5)
                
                    sp := pushStackItem(sp, value)
                    ip := add(ip, 5)
                }
                case 0x65 { // OP_PUSH6
                    let value := readBytes(ip,6)
                
                    sp := pushStackItem(sp, value)
                    ip := add(ip, 6)
                }
                case 0x66 { // OP_PUSH7
                    let value := readBytes(ip,7)
                
                    sp := pushStackItem(sp, value)
                    ip := add(ip, 7)
                }
                case 0x67 { // OP_PUSH8
                    let value := readBytes(ip,8)
                
                    sp := pushStackItem(sp, value)
                    ip := add(ip, 8)
                }
                case 0x68 { // OP_PUSH9
                    let value := readBytes(ip,9)
                
                    sp := pushStackItem(sp, value)
                    ip := add(ip, 9)
                }
                case 0x69 { // OP_PUSH10
                    let value := readBytes(ip,10)
                
                    sp := pushStackItem(sp, value)
                    ip := add(ip, 10)
                }
                case 0x6A { // OP_PUSH11
                    let value := readBytes(ip,11)
                
                    sp := pushStackItem(sp, value)
                    ip := add(ip, 11)
                }
                case 0x6B { // OP_PUSH12
                    let value := readBytes(ip,12)
                
                    sp := pushStackItem(sp, value)
                    ip := add(ip, 12)
                }
                case 0x6C { // OP_PUSH13
                    let value := readBytes(ip,13)
                
                    sp := pushStackItem(sp, value)
                    ip := add(ip, 13)
                }
                case 0x6D { // OP_PUSH14
                    let value := readBytes(ip,14)
                
                    sp := pushStackItem(sp, value)
                    ip := add(ip, 14)
                }
                case 0x6E { // OP_PUSH15
                    let value := readBytes(ip,15)
                
                    sp := pushStackItem(sp, value)
                    ip := add(ip, 15)
                }
                case 0x6F { // OP_PUSH16
                    let value := readBytes(ip,16)
                
                    sp := pushStackItem(sp, value)
                    ip := add(ip, 16)
                }
                case 0x70 { // OP_PUSH17
                    let value := readBytes(ip,17)
                
                    sp := pushStackItem(sp, value)
                    ip := add(ip, 17)
                }
                case 0x71 { // OP_PUSH18
                    let value := readBytes(ip,18)
                
                    sp := pushStackItem(sp, value)
                    ip := add(ip, 18)
                }
                case 0x72 { // OP_PUSH19
                    let value := readBytes(ip,19)
                
                    sp := pushStackItem(sp, value)
                    ip := add(ip, 19)
                }
                case 0x73 { // OP_PUSH20
                    let value := readBytes(ip,20)
                
                    sp := pushStackItem(sp, value)
                    ip := add(ip, 20)
                }
                case 0x74 { // OP_PUSH21
                    let value := readBytes(ip,21)
                
                    sp := pushStackItem(sp, value)
                    ip := add(ip, 21)
                }
                case 0x75 { // OP_PUSH22
                    let value := readBytes(ip,22)
                
                    sp := pushStackItem(sp, value)
                    ip := add(ip, 22)
                }
                case 0x76 { // OP_PUSH23
                    let value := readBytes(ip,23)
                
                    sp := pushStackItem(sp, value)
                    ip := add(ip, 23)
                }
                case 0x77 { // OP_PUSH24
                    let value := readBytes(ip,24)
                
                    sp := pushStackItem(sp, value)
                    ip := add(ip, 24)
                }
                case 0x78 { // OP_PUSH25
                    let value := readBytes(ip,25)

                    sp := pushStackItem(sp, value)
                    ip := add(ip, 25)
                }
                case 0x79 { // OP_PUSH26
                    let value := readBytes(ip,26)

                    sp := pushStackItem(sp, value)
                    ip := add(ip, 26)
                }
                case 0x7A { // OP_PUSH27
                    let value := readBytes(ip,27)

                    sp := pushStackItem(sp, value)
                    ip := add(ip, 27)
                }
                case 0x7B { // OP_PUSH28
                    let value := readBytes(ip,28)

                    sp := pushStackItem(sp, value)
                    ip := add(ip, 28)
                }
                case 0x7C { // OP_PUSH29
                    let value := readBytes(ip,29)

                    sp := pushStackItem(sp, value)
                    ip := add(ip, 29)
                }
                case 0x7D { // OP_PUSH30
                    let value := readBytes(ip,30)

                    sp := pushStackItem(sp, value)
                    ip := add(ip, 30)
                }
                case 0x7E { // OP_PUSH31
                    let value := readBytes(ip,31)

                    sp := pushStackItem(sp, value)
                    ip := add(ip, 31)
                }
                case 0x7F { // OP_PUSH32
                    let value := readBytes(ip,32)

                    sp := pushStackItem(sp, value)
                    ip := add(ip, 32)

                    evmGasLeft := chargeGas(evmGasLeft, 3)
                }
                case 0x80 { // OP_DUP1 
                    sp, evmGasLeft := dupStackItem(sp, evmGasLeft, 1)
                }
                case 0x81 { // OP_DUP2
                    sp, evmGasLeft := dupStackItem(sp, evmGasLeft, 2)
                }
                case 0x82 { // OP_DUP3
                    sp, evmGasLeft := dupStackItem(sp, evmGasLeft, 3)
                }
                case 0x83 { // OP_DUP4    
                    sp, evmGasLeft := dupStackItem(sp, evmGasLeft, 4)
                }
                case 0x84 { // OP_DUP5
                    sp, evmGasLeft := dupStackItem(sp, evmGasLeft, 5)
                }
                case 0x85 { // OP_DUP6
                    sp, evmGasLeft := dupStackItem(sp, evmGasLeft, 6)
                }
                case 0x86 { // OP_DUP7    
                    sp, evmGasLeft := dupStackItem(sp, evmGasLeft, 7)
                }
                case 0x87 { // OP_DUP8
                    sp, evmGasLeft := dupStackItem(sp, evmGasLeft, 8)
                }
                case 0x88 { // OP_DUP9
                    sp, evmGasLeft := dupStackItem(sp, evmGasLeft, 9)
                }
                case 0x89 { // OP_DUP10   
                    sp, evmGasLeft := dupStackItem(sp, evmGasLeft, 10)
                }
                case 0x8A { // OP_DUP11
                    sp, evmGasLeft := dupStackItem(sp, evmGasLeft, 11)
                }
                case 0x8B { // OP_DUP12
                    sp, evmGasLeft := dupStackItem(sp, evmGasLeft, 12)
                }
                case 0x8C { // OP_DUP13
                    sp, evmGasLeft := dupStackItem(sp, evmGasLeft, 13)
                }
                case 0x8D { // OP_DUP14
                    sp, evmGasLeft := dupStackItem(sp, evmGasLeft, 14)
                }
                case 0x8E { // OP_DUP15
                    sp, evmGasLeft := dupStackItem(sp, evmGasLeft, 15)
                }
                case 0x8F { // OP_DUP16
                    sp, evmGasLeft := dupStackItem(sp, evmGasLeft, 16)
                }
                case 0x90 { // OP_SWAP1 
                    evmGasLeft := swapStackItem(sp, evmGasLeft, 1)
                }
                case 0x91 { // OP_SWAP2
                    evmGasLeft := swapStackItem(sp, evmGasLeft, 2)
                }
                case 0x92 { // OP_SWAP3
                    evmGasLeft := swapStackItem(sp, evmGasLeft, 3)
                }
                case 0x93 { // OP_SWAP4    
                    evmGasLeft := swapStackItem(sp, evmGasLeft, 4)
                }
                case 0x94 { // OP_SWAP5
                    evmGasLeft := swapStackItem(sp, evmGasLeft, 5)
                }
                case 0x95 { // OP_SWAP6
                    evmGasLeft := swapStackItem(sp, evmGasLeft, 6)
                }
                case 0x96 { // OP_SWAP7    
                    evmGasLeft := swapStackItem(sp, evmGasLeft, 7)
                }
                case 0x97 { // OP_SWAP8
                    evmGasLeft := swapStackItem(sp, evmGasLeft, 8)
                }
                case 0x98 { // OP_SWAP9
                    evmGasLeft := swapStackItem(sp, evmGasLeft, 9)
                }
                case 0x99 { // OP_SWAP10   
                    evmGasLeft := swapStackItem(sp, evmGasLeft, 10)
                }
                case 0x9A { // OP_SWAP11
                    evmGasLeft := swapStackItem(sp, evmGasLeft, 11)
                }
                case 0x9B { // OP_SWAP12
                    evmGasLeft := swapStackItem(sp, evmGasLeft, 12)
                }
                case 0x9C { // OP_SWAP13
                    evmGasLeft := swapStackItem(sp, evmGasLeft, 13)
                }
                case 0x9D { // OP_SWAP14
                    evmGasLeft := swapStackItem(sp, evmGasLeft, 14)
                }
                case 0x9E { // OP_SWAP15
                    evmGasLeft := swapStackItem(sp, evmGasLeft, 15)
                }
                case 0x9F { // OP_SWAP16
                    evmGasLeft := swapStackItem(sp, evmGasLeft, 16)
                }
                // TODO: REST OF OPCODES
                default {
                    // TODO: Revert properly here and report the unrecognized opcode
                    sstore(0, opcode)
                    return(0, 64)
                }
            }

            if eq(isCallerEVM, 1) {
                // Includes gas
                returnOffset := sub(returnOffset, 32)
                returnLen := add(returnLen, 32)
            }

            return(returnOffset, returnLen)
        }
    }
}<|MERGE_RESOLUTION|>--- conflicted
+++ resolved
@@ -537,7 +537,6 @@
 
                     evmGasLeft := chargeGas(evmGasLeft, 3)
                 }
-<<<<<<< HEAD
                 case 0x30 { // OP_ADDRESS
                     sp := pushStackItem(sp, address())
 
@@ -557,7 +556,7 @@
                     sp := pushStackItem(sp, origin())
 
                     evmGasLeft := chargeGas(evmGasLeft, 2)
-=======
+                }
                 case 0x50 { // OP_POP
                     let _y
 
@@ -597,7 +596,6 @@
 
                     mstore8(add(MEM_OFFSET_INNER(), offset), value)
                     evmGasLeft := chargeGas(evmGasLeft, add(3, expansionGas))
->>>>>>> 67fa4315
                 }
                 // NOTE: We don't currently do full jumpdest validation
                 // (i.e. validating a jumpdest isn't in PUSH data)
@@ -685,11 +683,6 @@
                     sp := pushStackItem(sp,size)
 
                 }
-                case 0x5A { // OP_GAS (should conflict with yul-environment-1 branch, retain changes in that branch, ditch this one)
-                    evmGasLeft := chargeGas(evmGasLeft, 2)
-
-                    sp := pushStackItem(sp, evmGasLeft)
-                }
                 case 0x58 { // OP_PC
                     // PC = ip - 32 (bytecode size) - 1 (current instruction)
                     sp := pushStackItem(sp, sub(sub(ip, BYTECODE_OFFSET()), 33))
