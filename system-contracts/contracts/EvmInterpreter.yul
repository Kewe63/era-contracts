object "EVMInterpreter" {
    code { }
    object "EVMInterpreter_deployed" {
        code {
            function SYSTEM_CONTRACTS_OFFSET() -> offset {
                offset := 0x8000
            }

            function ACCOUNT_CODE_STORAGE_SYSTEM_CONTRACT() -> addr {
                addr := 0x0000000000000000000000000000000000008002
            }

            function CODE_ADDRESS_CALL_ADDRESS() -> addr {
                addr := 0x000000000000000000000000000000000000FFFE
            }

            function CODE_ORACLE_SYSTEM_CONTRACT() -> addr {
                addr := 0x0000000000000000000000000000000000008012
            }

            function EVM_GAS_MANAGER_CONTRACT() -> addr {   
                addr :=  0x0000000000000000000000000000000000008013
            }

            function DEBUG_SLOT_OFFSET() -> offset {
                offset := mul(32, 32)
            }

            function LAST_RETURNDATA_SIZE_OFFSET() -> offset {
                offset := add(DEBUG_SLOT_OFFSET(), mul(5, 32))
            }

            function STACK_OFFSET() -> offset {
                offset := add(LAST_RETURNDATA_SIZE_OFFSET(), 32)
            }

            function BYTECODE_OFFSET() -> offset {
                offset := add(STACK_OFFSET(), mul(1024, 32))
            }

            function INF_PASS_GAS() -> inf {
                inf := 0xffffffffffffffffffffffffffffffffffffffffffffffffffffffffffffffff
            }

            function MAX_POSSIBLE_BYTECODE() -> max {
                max := 32000
            }

            function MEM_OFFSET() -> offset {
                offset := add(BYTECODE_OFFSET(), MAX_POSSIBLE_BYTECODE())
            }

            function MEM_OFFSET_INNER() -> offset {
                offset := add(MEM_OFFSET(), 32)
            }
    
            // It is the responsibility of the caller to ensure that ip >= BYTECODE_OFFSET + 32
            function readIP(ip) -> opcode {
                // TODO: Why not do this at the beginning once instead of every time?
                let bytecodeLen := mload(BYTECODE_OFFSET())

                let maxAcceptablePos := add(add(BYTECODE_OFFSET(), bytecodeLen), 31)
                if gt(ip, maxAcceptablePos) {
                    revert(0, 0)
                }

                opcode := and(mload(sub(ip, 31)), 0xff)
            }

            function readBytes(start, length) -> value {
                let max := add(start, length)
                for {} lt(start, max) { start := add(start, 1) } {
                    let next_byte := readIP(start)

                    value := or(shl(8, value), next_byte)
                }
            }

            function dupStackItem(sp, evmGas, position) -> newSp, evmGasLeft {
                evmGasLeft := chargeGas(evmGas, 3)
                let tempSp := sub(sp, mul(0x20, sub(position, 1)))

                if or(gt(tempSp, BYTECODE_OFFSET()), eq(tempSp, BYTECODE_OFFSET())) {
                    revert(0, 0)
                }
                
                if lt(tempSp, STACK_OFFSET()) {
                    revert(0, 0)
                }

                let dup := mload(tempSp)                    

                newSp := add(sp, 0x20)
                mstore(newSp, dup)
            }

            function swapStackItem(sp, evmGas, position) ->  evmGasLeft {
                evmGasLeft := chargeGas(evmGas, 3)
                let tempSp := sub(sp, mul(0x20, position))

                if or(gt(tempSp, BYTECODE_OFFSET()), eq(tempSp, BYTECODE_OFFSET())) {
                    revert(0, 0)
                }
                
                if lt(tempSp, STACK_OFFSET()) {
                    revert(0, 0)
                }

                
                let s2 := mload(sp)
                let s1 := mload(tempSp)                    

                mstore(sp, s1)
                mstore(tempSp, s2)
            }

            function popStackItem(sp) -> a, newSp {
                // We can not return any error here, because it would break compatibility
                if lt(sp, STACK_OFFSET()) {
                    revert(0, 0)
                }

                a := mload(sp)
                newSp := sub(sp, 0x20)
            }

            function pushStackItem(sp, item) -> newSp {
                if or(gt(sp, BYTECODE_OFFSET()), eq(sp, BYTECODE_OFFSET())) {
                    revert(0, 0)
                }

                newSp := add(sp, 0x20)
                mstore(newSp, item)
            }

            function getCodeAddress() -> addr {
                addr := verbatim_0i_1o("code_source")
            }

            function _getRawCodeHash(account) -> hash {
                // TODO: Unhardcode this selector
                mstore8(0, 0x4d)
                mstore8(1, 0xe2)
                mstore8(2, 0xe4)
                mstore8(3, 0x68)
                mstore(4, account)

                let success := staticcall(gas(), ACCOUNT_CODE_STORAGE_SYSTEM_CONTRACT(), 0, 36, 0, 32)
    
                if iszero(success) {
                    // This error should never happen
                    revert(0, 0)
                }
    
                hash := mload(0)
            }

            // Basically performs an extcodecopy, while returning the length of the bytecode.
            function _fetchDeployedCode(addr, _offset, _len) -> codeLen {
                let codeHash := _getRawCodeHash(addr)

                mstore(0, codeHash)

                let success := staticcall(gas(), CODE_ORACLE_SYSTEM_CONTRACT(), 0, 32, 0, 0)

                if iszero(success) {
                    // This error should never happen
                    revert(0, 0)
                }

                // The first word is the true length of the bytecode
                returndatacopy(0, 0, 32)
                codeLen := mload(0)

                if gt(_len, codeLen) {
                    _len := codeLen
                }

                returndatacopy(_offset, 32, _len)
            }

            function getDeployedBytecode() {
                let codeLen := _fetchDeployedCode(
                    getCodeAddress(),
                    add(BYTECODE_OFFSET(), 32),
                    MAX_POSSIBLE_BYTECODE()
                )

                mstore(BYTECODE_OFFSET(), codeLen)
            }

            function consumeEvmFrame() -> passGas, isStatic, callerEVM {
                // function consumeEvmFrame() external returns (uint256 passGas, bool isStatic)
                // TODO: Unhardcode selector
                mstore8(0, 0x04)
                mstore8(1, 0xc1)
                mstore8(2, 0x4e)
                mstore8(3, 0x9e)

                let success := call(gas(), EVM_GAS_MANAGER_CONTRACT(), 0, 0, 4, 0, 64)

                if iszero(success) {
                    // Should never happen
                    revert(0, 0)
                }

                passGas := mload(0)
                isStatic := mload(32)

                if iszero(eq(passGas, INF_PASS_GAS())) {
                    callerEVM := true
                }
            }

            function chargeGas(prevGas, toCharge) -> gasRemaining {
                if lt(prevGas, toCharge) {
                    revert(0, 0)
                }

                gasRemaining := sub(prevGas, toCharge)
            }

            // Note, that this function can overflow. It's up to the caller to ensure that it does not.
            function memCost(memSizeWords) -> gasCost {
                // The first term of the sum is the quadratic cost, the second one the linear one.
                gasCost := add(div(mul(memSizeWords, memSizeWords), 512), mul(3, memSizeWords))
            }

            // This function can overflow, it is the job of the caller to ensure that it does not.
            // The argument to this function is the offset into the memory region IN BYTES.
            function expandMemory(newSize) -> gasCost {
                let oldSizeInWords := mload(MEM_OFFSET())

                // The add 31 here before dividing is there to account for misaligned
                // memory expansions, where someone calls this with a newSize that is not
                // a multiple of 32. For instance, if someone calls it with an offset of 33,
                // the new size in words should be 2, not 1, but dividing by 32 will give 1.
                // Adding 31 solves it.
                let newSizeInWords := div(add(newSize, 31), 32)

                if gt(newSizeInWords, oldSizeInWords) {
                    // TODO: Check this, it feels like there might be a more optimized way
                    // of doing this cost calculation.
                    let oldCost := memCost(oldSizeInWords)
                    let newCost := memCost(newSizeInWords)

                    gasCost := sub(newCost, oldCost)
                    mstore(MEM_OFFSET(), newSizeInWords)
                }
            }

            // Essentially a NOP that will not get optimized away by the compiler
            function $llvm_NoInline_llvm$_unoptimized() {
                pop(1)
            }

            function printHex(value) {
                mstore(add(DEBUG_SLOT_OFFSET(), 0x20), 0x00debdebdebdebdebdebdebdebdebdebdebdebdebdebdebdebdebdebdebdebde)
                mstore(add(DEBUG_SLOT_OFFSET(), 0x40), value)
                mstore(DEBUG_SLOT_OFFSET(), 0x4A15830341869CAA1E99840C97043A1EA15D2444DA366EFFF5C43B4BEF299681)
                $llvm_NoInline_llvm$_unoptimized()
            }

            function printString(value) {
                mstore(add(DEBUG_SLOT_OFFSET(), 0x20), 0x00debdebdebdebdebdebdebdebdebdebdebdebdebdebdebdebdebdebdebdebdf)
                mstore(add(DEBUG_SLOT_OFFSET(), 0x40), value)
                mstore(DEBUG_SLOT_OFFSET(), 0x4A15830341869CAA1E99840C97043A1EA15D2444DA366EFFF5C43B4BEF299681)
                $llvm_NoInline_llvm$_unoptimized()
            }

            ////////////////////////////////////////////////////////////////
            //                      FALLBACK
            ////////////////////////////////////////////////////////////////

            // TALK ABOUT THE DIFFERENCE BETWEEN VERBATIM AND DOING A STATIC CALL.
            // IN SOLIDITY A STATIC CALL IS REPLACED BY A VERBATIM IF THE ADDRES IS ONE
            // OF THE ONES IN THE SYSTEM CONTRACT LIST WHATEVER.
            // IN YUL NO SUCH REPLACEMENTE TAKES PLACE, YOU NEED TO DO THE VERBATIM CALL
            // MANUALLY.

            let evmGasLeft, isStatic, isCallerEVM := consumeEvmFrame()

            // TODO: Check if caller is not EVM and override evmGasLeft and isStatic with their
            // appropriate values if so.

            // First, copy the contract's bytecode to be executed into the `BYTECODE_OFFSET`
            // segment of memory.
            getDeployedBytecode()

            // stack pointer - index to first stack element; empty stack = -1
            let sp := sub(STACK_OFFSET(), 32)
            // instruction pointer - index to next instruction. Not called pc because it's an
            // actual yul/evm instruction.
            let ip := add(BYTECODE_OFFSET(), 32)
            let opcode

            let returnOffset := MEM_OFFSET_INNER()
            let returnLen := 0

            for { } true { } {
                opcode := readIP(ip)

                ip := add(ip, 1)

                switch opcode
                case 0x00 { // OP_STOP
                    break
                }
                case 0x01 { // OP_ADD
                    let a, b

                    a, sp := popStackItem(sp)
                    b, sp := popStackItem(sp)

                    sp := pushStackItem(sp, add(a, b))
                    evmGasLeft := chargeGas(evmGasLeft, 3)
                }
                case 0x02 { // OP_MUL
                    let a, b

                    a, sp := popStackItem(sp)
                    b, sp := popStackItem(sp)

                    sp := pushStackItem(sp, mul(a, b))
                    evmGasLeft := chargeGas(evmGasLeft, 5)
                }
                case 0x03 { // OP_SUB
                    let a, b

                    a, sp := popStackItem(sp)
                    b, sp := popStackItem(sp)

                    sp := pushStackItem(sp, sub(a, b))
                    evmGasLeft := chargeGas(evmGasLeft, 3)
                }
                case 0x04 { // OP_DIV
                    let a, b

                    a, sp := popStackItem(sp)
                    b, sp := popStackItem(sp)

                    sp := pushStackItem(sp, div(a, b))
                    evmGasLeft := chargeGas(evmGasLeft, 5)
                }
                case 0x05 { // OP_SDIV
                    let a, b

                    a, sp := popStackItem(sp)
                    b, sp := popStackItem(sp)

                    sp := pushStackItem(sp, sdiv(a, b))
                    evmGasLeft := chargeGas(evmGasLeft, 5)
                }
                case 0x06 { // OP_MOD
                    let a, b

                    a, sp := popStackItem(sp)
                    b, sp := popStackItem(sp)

                    sp := pushStackItem(sp, mod(a, b))
                    evmGasLeft := chargeGas(evmGasLeft, 5)
                }
                case 0x07 { // OP_SMOD
                    let a, b

                    a, sp := popStackItem(sp)
                    b, sp := popStackItem(sp)

                    sp := pushStackItem(sp, smod(a, b))
                    evmGasLeft := chargeGas(evmGasLeft, 5)
                }
                case 0x17 { // OP_OR
                    let a, b

                    a, sp := popStackItem(sp)
                    b, sp := popStackItem(sp)

                    sp := pushStackItem(sp, or(a,b))
                }
                case 0x0A { // OP_EXP
                    let a, exponent

                    a, sp := popStackItem(sp)
                    exponent, sp := popStackItem(sp)

                    sp := pushStackItem(sp, exp(a, exponent))
                }
                case 0x0B { // OP_SIGNEXTEND
                    let b, x

                    b, sp := popStackItem(sp)
                    x, sp := popStackItem(sp)

                    sp := pushStackItem(sp, signextend(b, x))
                }
                case 0x08 { // OP_ADDMOD
                    let a, b, N

                    a, sp := popStackItem(sp)
                    b, sp := popStackItem(sp)
                    N, sp := popStackItem(sp)

                    sp := pushStackItem(sp, addmod(a, b, N))
                }
                case 0x09 { // OP_MULMOD
                    let a, b, N

                    a, sp := popStackItem(sp)
                    b, sp := popStackItem(sp)
                    N, sp := popStackItem(sp)

                    sp := pushStackItem(sp, mulmod(a, b, N))
                }
                case 0x10 { // OP_LT
                    let a, b

                    a, sp := popStackItem(sp)
                    b, sp := popStackItem(sp)

                    sp := pushStackItem(sp, lt(a, b))

                    evmGasLeft := chargeGas(evmGasLeft, 3)
                }
                case 0x11 { // OP_GT
                    let a, b

                    a, sp := popStackItem(sp)
                    b, sp := popStackItem(sp)

                    sp := pushStackItem(sp, gt(a, b))

                    evmGasLeft := chargeGas(evmGasLeft, 3)
                }
                case 0x12 { // OP_SLT
                    let a, b

                    a, sp := popStackItem(sp)
                    b, sp := popStackItem(sp)

                    sp := pushStackItem(sp, slt(a, b))

                    evmGasLeft := chargeGas(evmGasLeft, 3)
                }
                case 0x13 { // OP_SGT
                    let a, b

                    a, sp := popStackItem(sp)
                    b, sp := popStackItem(sp)

                    sp := pushStackItem(sp, sgt(a, b))

                    evmGasLeft := chargeGas(evmGasLeft, 3)
                }
                case 0x14 { // OP_EQ
                    let a, b

                    a, sp := popStackItem(sp)
                    b, sp := popStackItem(sp)

                    sp := pushStackItem(sp, eq(a, b))

                    evmGasLeft := chargeGas(evmGasLeft, 3)
                }
                case 0x15 { // OP_ISZERO
                    let a

                    a, sp := popStackItem(sp)

                    sp := pushStackItem(sp, iszero(a))

                    evmGasLeft := chargeGas(evmGasLeft, 3)
                }
                case 0x18 { // OP_XOR
                    let a, b

                    a, sp := popStackItem(sp)
                    b, sp := popStackItem(sp)

                    sp := pushStackItem(sp, xor(a, b))

                    evmGasLeft := chargeGas(evmGasLeft, 3)
                }
                case 0x19 { // OP_NOT
                    let a

                    a, sp := popStackItem(sp)

                    sp := pushStackItem(sp, not(a))

                    evmGasLeft := chargeGas(evmGasLeft, 3)
                }
                case 0x1A { // OP_BYTE
                    let i, x

                    i, sp := popStackItem(sp)
                    x, sp := popStackItem(sp)

                    sp := pushStackItem(sp, byte(i, x))

                    evmGasLeft := chargeGas(evmGasLeft, 3)
                }
<<<<<<< HEAD
                case 0x20 { // OP_KECCAK256
                    let offset, size

                    offset, sp := popStackItem(sp)
                    size, sp := popStackItem(sp)

                    sp := pushStackItem(sp, keccak256(add(MEM_OFFSET(), offset), size))

                    // TODO: Handle dynamicGas for gas costs.
                    // dynamic_gas = 6 * minimum_word_size + memory_expansion_cost
                    let dynamicGas := 0
                    let staticGas := 30
                    let usedGas := add(staticGas, dynamicGas)
                    evmGasLeft := chargeGas(evmGasLeft, usedGas)
=======
                case 0x50 { // OP_POP
                    let _y

                    _y, sp := popStackItem(sp)

                    evmGasLeft := chargeGas(evmGasLeft, 2)
                }
                case 0x51 { // OP_MLOAD
                    let offset

                    offset, sp := popStackItem(sp)

                    let expansionGas := expandMemory(add(offset, 32))

                    let memValue := mload(add(MEM_OFFSET_INNER(), offset))
                    sp := pushStackItem(sp, memValue)
                    evmGasLeft := chargeGas(evmGasLeft, add(3, expansionGas))
                }
                case 0x52 { // OP_MSTORE
                    let offset, value

                    offset, sp := popStackItem(sp)
                    value, sp := popStackItem(sp)

                    let expansionGas := expandMemory(add(offset, 32))

                    mstore(add(MEM_OFFSET_INNER(), offset), value)
                    evmGasLeft := chargeGas(evmGasLeft, add(3, expansionGas))
                }
                case 0x53 { // OP_MSTORE8
                    let offset, value

                    offset, sp := popStackItem(sp)
                    value, sp := popStackItem(sp)

                    let expansionGas := expandMemory(add(offset, 1))

                    mstore8(add(MEM_OFFSET_INNER(), offset), value)
                    evmGasLeft := chargeGas(evmGasLeft, add(3, expansionGas))
>>>>>>> a9317174
                }
                // NOTE: We don't currently do full jumpdest validation
                // (i.e. validating a jumpdest isn't in PUSH data)
                case 0x56 { // OP_JUMP
                    let counter

                    counter, sp := popStackItem(sp)

                    ip := add(add(BYTECODE_OFFSET(), 32), counter)

                    evmGasLeft := chargeGas(evmGasLeft, 8)

                    // Check next opcode is JUMPDEST
                    let nextOpcode := readIP(ip)
                    if iszero(eq(nextOpcode, 0x5B)) {
                        revert(0, 0)
                    }
                }
                case 0x57 { // OP_JUMPI
                    let counter, b

                    counter, sp := popStackItem(sp)
                    b, sp := popStackItem(sp)

                    evmGasLeft := chargeGas(evmGasLeft, 10)

                    if iszero(b) {
                        continue
                    }

                    ip := add(add(BYTECODE_OFFSET(), 32), counter)

                    // Check next opcode is JUMPDEST
                    let nextOpcode := readIP(ip)
                    if iszero(eq(nextOpcode, 0x5B)) {
                        revert(0, 0)
                    }
                }
                case 0x55 { // OP_SSTORE
                    let key, value

                    key, sp := popStackItem(sp)
                    value, sp := popStackItem(sp)

                    sstore(key, value)
                    // TODO: Handle cold/warm slots and updates, etc for gas costs.
                    evmGasLeft := chargeGas(evmGasLeft, 100)
                }
                case 0x5B {} // OP_JUMPDEST
                case 0x5F { // OP_PUSH0
                    let value := 0

                    sp := pushStackItem(sp, value)
                }
                case 0x60 { // OP_PUSH1
                    let value := readBytes(ip,1)

                    sp := pushStackItem(sp, value)
                    ip := add(ip, 1)
                }
                case 0x61 { // OP_PUSH2
                    let value := readBytes(ip,2)

                    sp := pushStackItem(sp, value)
                    ip := add(ip, 2)
                }     
                case 0x62 { // OP_PUSH3
                    let value := readBytes(ip,3)

                    sp := pushStackItem(sp, value)
                    ip := add(ip, 3)
                }
                case 0x63 { // OP_PUSH4
                    let value := readBytes(ip,4)

                    sp := pushStackItem(sp, value)
                    ip := add(ip, 4)
                }
                case 0x64 { // OP_PUSH5
                    let value := readBytes(ip,5)
                
                    sp := pushStackItem(sp, value)
                    ip := add(ip, 5)
                }
                case 0x65 { // OP_PUSH6
                    let value := readBytes(ip,6)
                
                    sp := pushStackItem(sp, value)
                    ip := add(ip, 6)
                }
                case 0x66 { // OP_PUSH7
                    let value := readBytes(ip,7)
                
                    sp := pushStackItem(sp, value)
                    ip := add(ip, 7)
                }
                case 0x67 { // OP_PUSH8
                    let value := readBytes(ip,8)
                
                    sp := pushStackItem(sp, value)
                    ip := add(ip, 8)
                }
                case 0x68 { // OP_PUSH9
                    let value := readBytes(ip,9)
                
                    sp := pushStackItem(sp, value)
                    ip := add(ip, 9)
                }
                case 0x69 { // OP_PUSH10
                    let value := readBytes(ip,10)
                
                    sp := pushStackItem(sp, value)
                    ip := add(ip, 10)
                }
                case 0x6A { // OP_PUSH11
                    let value := readBytes(ip,11)
                
                    sp := pushStackItem(sp, value)
                    ip := add(ip, 11)
                }
                case 0x6B { // OP_PUSH12
                    let value := readBytes(ip,12)
                
                    sp := pushStackItem(sp, value)
                    ip := add(ip, 12)
                }
                case 0x6C { // OP_PUSH13
                    let value := readBytes(ip,13)
                
                    sp := pushStackItem(sp, value)
                    ip := add(ip, 13)
                }
                case 0x6D { // OP_PUSH14
                    let value := readBytes(ip,14)
                
                    sp := pushStackItem(sp, value)
                    ip := add(ip, 14)
                }
                case 0x6E { // OP_PUSH15
                    let value := readBytes(ip,15)
                
                    sp := pushStackItem(sp, value)
                    ip := add(ip, 15)
                }
                case 0x6F { // OP_PUSH16
                    let value := readBytes(ip,16)
                
                    sp := pushStackItem(sp, value)
                    ip := add(ip, 16)
                }
                case 0x70 { // OP_PUSH17
                    let value := readBytes(ip,17)
                
                    sp := pushStackItem(sp, value)
                    ip := add(ip, 17)
                }
                case 0x71 { // OP_PUSH18
                    let value := readBytes(ip,18)
                
                    sp := pushStackItem(sp, value)
                    ip := add(ip, 18)
                }
                case 0x72 { // OP_PUSH19
                    let value := readBytes(ip,19)
                
                    sp := pushStackItem(sp, value)
                    ip := add(ip, 19)
                }
                case 0x73 { // OP_PUSH20
                    let value := readBytes(ip,20)
                
                    sp := pushStackItem(sp, value)
                    ip := add(ip, 20)
                }
                case 0x74 { // OP_PUSH21
                    let value := readBytes(ip,21)
                
                    sp := pushStackItem(sp, value)
                    ip := add(ip, 21)
                }
                case 0x75 { // OP_PUSH22
                    let value := readBytes(ip,22)
                
                    sp := pushStackItem(sp, value)
                    ip := add(ip, 22)
                }
                case 0x76 { // OP_PUSH23
                    let value := readBytes(ip,23)
                
                    sp := pushStackItem(sp, value)
                    ip := add(ip, 23)
                }
                case 0x77 { // OP_PUSH24
                    let value := readBytes(ip,24)
                
                    sp := pushStackItem(sp, value)
                    ip := add(ip, 24)
                }
                case 0x78 { // OP_PUSH25
                    let value := readBytes(ip,25)

                    sp := pushStackItem(sp, value)
                    ip := add(ip, 25)
                }
                case 0x79 { // OP_PUSH26
                    let value := readBytes(ip,26)

                    sp := pushStackItem(sp, value)
                    ip := add(ip, 26)
                }
                case 0x7A { // OP_PUSH27
                    let value := readBytes(ip,27)

                    sp := pushStackItem(sp, value)
                    ip := add(ip, 27)
                }
                case 0x7B { // OP_PUSH28
                    let value := readBytes(ip,28)

                    sp := pushStackItem(sp, value)
                    ip := add(ip, 28)
                }
                case 0x7C { // OP_PUSH29
                    let value := readBytes(ip,29)

                    sp := pushStackItem(sp, value)
                    ip := add(ip, 29)
                }
                case 0x7D { // OP_PUSH30
                    let value := readBytes(ip,30)

                    sp := pushStackItem(sp, value)
                    ip := add(ip, 30)
                }
                case 0x7E { // OP_PUSH31
                    let value := readBytes(ip,31)

                    sp := pushStackItem(sp, value)
                    ip := add(ip, 31)
                }
                case 0x7F { // OP_PUSH32
                    let value := readBytes(ip,32)

                    sp := pushStackItem(sp, value)
                    ip := add(ip, 32)

                    evmGasLeft := chargeGas(evmGasLeft, 3)
                }
                case 0x80 { // OP_DUP1 
                    sp, evmGasLeft := dupStackItem(sp, evmGasLeft, 1)
                }
                case 0x81 { // OP_DUP2
                    sp, evmGasLeft := dupStackItem(sp, evmGasLeft, 2)
                }
                case 0x82 { // OP_DUP3
                    sp, evmGasLeft := dupStackItem(sp, evmGasLeft, 3)
                }
                case 0x83 { // OP_DUP4    
                    sp, evmGasLeft := dupStackItem(sp, evmGasLeft, 4)
                }
                case 0x84 { // OP_DUP5
                    sp, evmGasLeft := dupStackItem(sp, evmGasLeft, 5)
                }
                case 0x85 { // OP_DUP6
                    sp, evmGasLeft := dupStackItem(sp, evmGasLeft, 6)
                }
                case 0x86 { // OP_DUP7    
                    sp, evmGasLeft := dupStackItem(sp, evmGasLeft, 7)
                }
                case 0x87 { // OP_DUP8
                    sp, evmGasLeft := dupStackItem(sp, evmGasLeft, 8)
                }
                case 0x88 { // OP_DUP9
                    sp, evmGasLeft := dupStackItem(sp, evmGasLeft, 9)
                }
                case 0x89 { // OP_DUP10   
                    sp, evmGasLeft := dupStackItem(sp, evmGasLeft, 10)
                }
                case 0x8A { // OP_DUP11
                    sp, evmGasLeft := dupStackItem(sp, evmGasLeft, 11)
                }
                case 0x8B { // OP_DUP12
                    sp, evmGasLeft := dupStackItem(sp, evmGasLeft, 12)
                }
                case 0x8C { // OP_DUP13
                    sp, evmGasLeft := dupStackItem(sp, evmGasLeft, 13)
                }
                case 0x8D { // OP_DUP14
                    sp, evmGasLeft := dupStackItem(sp, evmGasLeft, 14)
                }
                case 0x8E { // OP_DUP15
                    sp, evmGasLeft := dupStackItem(sp, evmGasLeft, 15)
                }
                case 0x8F { // OP_DUP16
                    sp, evmGasLeft := dupStackItem(sp, evmGasLeft, 16)
                }
                case 0x90 { // OP_SWAP1 
                    evmGasLeft := swapStackItem(sp, evmGasLeft, 1)
                }
                case 0x91 { // OP_SWAP2
                    evmGasLeft := swapStackItem(sp, evmGasLeft, 2)
                }
                case 0x92 { // OP_SWAP3
                    evmGasLeft := swapStackItem(sp, evmGasLeft, 3)
                }
                case 0x93 { // OP_SWAP4    
                    evmGasLeft := swapStackItem(sp, evmGasLeft, 4)
                }
                case 0x94 { // OP_SWAP5
                    evmGasLeft := swapStackItem(sp, evmGasLeft, 5)
                }
                case 0x95 { // OP_SWAP6
                    evmGasLeft := swapStackItem(sp, evmGasLeft, 6)
                }
                case 0x96 { // OP_SWAP7    
                    evmGasLeft := swapStackItem(sp, evmGasLeft, 7)
                }
                case 0x97 { // OP_SWAP8
                    evmGasLeft := swapStackItem(sp, evmGasLeft, 8)
                }
                case 0x98 { // OP_SWAP9
                    evmGasLeft := swapStackItem(sp, evmGasLeft, 9)
                }
                case 0x99 { // OP_SWAP10   
                    evmGasLeft := swapStackItem(sp, evmGasLeft, 10)
                }
                case 0x9A { // OP_SWAP11
                    evmGasLeft := swapStackItem(sp, evmGasLeft, 11)
                }
                case 0x9B { // OP_SWAP12
                    evmGasLeft := swapStackItem(sp, evmGasLeft, 12)
                }
                case 0x9C { // OP_SWAP13
                    evmGasLeft := swapStackItem(sp, evmGasLeft, 13)
                }
                case 0x9D { // OP_SWAP14
                    evmGasLeft := swapStackItem(sp, evmGasLeft, 14)
                }
                case 0x9E { // OP_SWAP15
                    evmGasLeft := swapStackItem(sp, evmGasLeft, 15)
                }
                case 0x9F { // OP_SWAP16
                    evmGasLeft := swapStackItem(sp, evmGasLeft, 16)
                }
                // TODO: REST OF OPCODES
                default {
                    // TODO: Revert properly here and report the unrecognized opcode
                    sstore(0, opcode)
                    return(0, 64)
                }
            }

            if eq(isCallerEVM, 1) {
                // Includes gas
                returnOffset := sub(returnOffset, 32)
                returnLen := add(returnLen, 32)
            }

            return(returnOffset, returnLen)
        }
    }
}<|MERGE_RESOLUTION|>--- conflicted
+++ resolved
@@ -499,7 +499,6 @@
 
                     evmGasLeft := chargeGas(evmGasLeft, 3)
                 }
-<<<<<<< HEAD
                 case 0x20 { // OP_KECCAK256
                     let offset, size
 
@@ -514,7 +513,7 @@
                     let staticGas := 30
                     let usedGas := add(staticGas, dynamicGas)
                     evmGasLeft := chargeGas(evmGasLeft, usedGas)
-=======
+                }
                 case 0x50 { // OP_POP
                     let _y
 
@@ -554,7 +553,6 @@
 
                     mstore8(add(MEM_OFFSET_INNER(), offset), value)
                     evmGasLeft := chargeGas(evmGasLeft, add(3, expansionGas))
->>>>>>> a9317174
                 }
                 // NOTE: We don't currently do full jumpdest validation
                 // (i.e. validating a jumpdest isn't in PUSH data)
