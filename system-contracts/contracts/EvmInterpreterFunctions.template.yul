function SYSTEM_CONTRACTS_OFFSET() -> offset {
    offset := 0x8000
}

function ACCOUNT_CODE_STORAGE_SYSTEM_CONTRACT() -> addr {
    addr := 0x0000000000000000000000000000000000008002
}

function NONCE_HOLDER_SYSTEM_CONTRACT() -> addr {
    addr := 0x0000000000000000000000000000000000008003
}

function DEPLOYER_SYSTEM_CONTRACT() -> addr {
    addr :=  0x0000000000000000000000000000000000008006
}

function CODE_ADDRESS_CALL_ADDRESS() -> addr {
    addr := 0x000000000000000000000000000000000000FFFE
}

function CODE_ORACLE_SYSTEM_CONTRACT() -> addr {
    addr := 0x0000000000000000000000000000000000008012
}

function EVM_GAS_MANAGER_CONTRACT() -> addr {   
    addr :=  0x0000000000000000000000000000000000008013
}

function CALLFLAGS_CALL_ADDRESS() -> addr {
    addr := 0x000000000000000000000000000000000000FFEF
}

function DEBUG_SLOT_OFFSET() -> offset {
    offset := mul(32, 32)
}

function LAST_RETURNDATA_SIZE_OFFSET() -> offset {
    offset := add(DEBUG_SLOT_OFFSET(), mul(5, 32))
}

function STACK_OFFSET() -> offset {
    offset := add(LAST_RETURNDATA_SIZE_OFFSET(), 32)
}

function BYTECODE_OFFSET() -> offset {
    offset := add(STACK_OFFSET(), mul(1024, 32))
}

function INF_PASS_GAS() -> inf {
    inf := 0xffffffffffffffffffffffffffffffffffffffffffffffffffffffffffffffff
}

function MAX_POSSIBLE_BYTECODE() -> max {
    max := 32000
}

function MEM_OFFSET() -> offset {
    offset := add(BYTECODE_OFFSET(), MAX_POSSIBLE_BYTECODE())
}

function MEM_OFFSET_INNER() -> offset {
    offset := add(MEM_OFFSET(), 32)
}

function MAX_POSSIBLE_MEM() -> max {
    max := 0x100000 // 1MB
}

function MAX_MEMORY_FRAME() -> max {
    max := add(MEM_OFFSET_INNER(), MAX_POSSIBLE_MEM())
}

// It is the responsibility of the caller to ensure that ip >= BYTECODE_OFFSET + 32
function readIP(ip) -> opcode {
    // TODO: Why not do this at the beginning once instead of every time?
    let bytecodeLen := mload(BYTECODE_OFFSET())

    let maxAcceptablePos := add(add(BYTECODE_OFFSET(), bytecodeLen), 31)
    if gt(ip, maxAcceptablePos) {
        revert(0, 0)
    }

    opcode := and(mload(sub(ip, 31)), 0xff)
}

function readBytes(start, length) -> value {
    let max := add(start, length)
    for {} lt(start, max) { start := add(start, 1) } {
        let next_byte := readIP(start)

        value := or(shl(8, value), next_byte)
    }
}

function dupStackItem(sp, evmGas, position) -> newSp, evmGasLeft {
    evmGasLeft := chargeGas(evmGas, 3)
    let tempSp := sub(sp, mul(0x20, sub(position, 1)))

    if or(gt(tempSp, BYTECODE_OFFSET()), eq(tempSp, BYTECODE_OFFSET())) {
        revert(0, 0)
    }

    if lt(tempSp, STACK_OFFSET()) {
        revert(0, 0)
    }

    let dup := mload(tempSp)                    

    newSp := add(sp, 0x20)
    mstore(newSp, dup)
}

function swapStackItem(sp, evmGas, position) ->  evmGasLeft {
    evmGasLeft := chargeGas(evmGas, 3)
    let tempSp := sub(sp, mul(0x20, position))

    if or(gt(tempSp, BYTECODE_OFFSET()), eq(tempSp, BYTECODE_OFFSET())) {
        revert(0, 0)
    }

    if lt(tempSp, STACK_OFFSET()) {
        revert(0, 0)
    }


    let s2 := mload(sp)
    let s1 := mload(tempSp)                    

    mstore(sp, s1)
    mstore(tempSp, s2)
}

function popStackItem(sp) -> a, newSp {
    // We can not return any error here, because it would break compatibility
    if lt(sp, STACK_OFFSET()) {
        revert(0, 0)
    }

    a := mload(sp)
    newSp := sub(sp, 0x20)
}

function pushStackItem(sp, item) -> newSp {
    if or(gt(sp, BYTECODE_OFFSET()), eq(sp, BYTECODE_OFFSET())) {
        revert(0, 0)
    }

    newSp := add(sp, 0x20)
    mstore(newSp, item)
}

function getCodeAddress() -> addr {
    addr := verbatim_0i_1o("code_source")
}

function loadReturndataIntoActivePtr() {
    verbatim_0i_0o("return_data_ptr_to_active")
}

function loadCalldataIntoActivePtr() {
    verbatim_0i_0o("calldata_ptr_to_active")
}

function getActivePtrDataSize() -> size {
    size := verbatim_0i_1o("active_ptr_data_size")
}

function copyActivePtrData(_dest, _source, _size) {
    verbatim_3i_0o("active_ptr_data_copy", _dest, _source, _size)
}

function ptrAddIntoActive(_dest) {
    verbatim_1i_0o("active_ptr_add_assign", _dest)
}

function ptrShrinkIntoActive(_dest) {
    verbatim_1i_0o("active_ptr_shrink_assign", _dest)
}

function _getRawCodeHash(account) -> hash {
    // TODO: Unhardcode this selector
    mstore8(0, 0x4d)
    mstore8(1, 0xe2)
    mstore8(2, 0xe4)
    mstore8(3, 0x68)
    mstore(4, account)

    let success := staticcall(gas(), ACCOUNT_CODE_STORAGE_SYSTEM_CONTRACT(), 0, 36, 0, 32)

    if iszero(success) {
        // This error should never happen
        revert(0, 0)
    }

    hash := mload(0)
}

function getIsStaticFromCallFlags() -> isStatic {
    isStatic := verbatim_0i_1o("get_global::call_flags")
    // TODO: make it a constnat
    isStatic := iszero(iszero(and(isStatic, 0x04)))
}

// Basically performs an extcodecopy, while returning the length of the bytecode.
function _fetchDeployedCode(addr, _offset, _len) -> codeLen {
    let codeHash := _getRawCodeHash(addr)

    mstore(0, codeHash)

    let success := staticcall(gas(), CODE_ORACLE_SYSTEM_CONTRACT(), 0, 32, 0, 0)

    if iszero(success) {
        // This error should never happen
        revert(0, 0)
    }

    // The first word is the true length of the bytecode
    returndatacopy(0, 0, 32)
    codeLen := mload(0)

    if gt(_len, codeLen) {
        _len := codeLen
    }

    returndatacopy(_offset, 32, _len)
}

// Returns the length of the bytecode.
function _fetchDeployedCodeLen(addr) -> codeLen {
    let codeHash := _getRawCodeHash(addr)

    mstore(0, codeHash)

    let success := staticcall(gas(), CODE_ORACLE_SYSTEM_CONTRACT(), 0, 32, 0, 0)

    if iszero(success) {
        // This error should never happen
        revert(0, 0)
    }

    // The first word is the true length of the bytecode
    returndatacopy(0, 0, 32)
    codeLen := mload(0)
}

function getDeployedBytecode() {
    let codeLen := _fetchDeployedCode(
        getCodeAddress(),
        add(BYTECODE_OFFSET(), 32),
        MAX_POSSIBLE_BYTECODE()
    )

    mstore(BYTECODE_OFFSET(), codeLen)
}

function consumeEvmFrame() -> passGas, isStatic, callerEVM {
    // function consumeEvmFrame() external returns (uint256 passGas, bool isStatic)
    // TODO: Unhardcode selector
    mstore8(0, 0x04)
    mstore8(1, 0xc1)
    mstore8(2, 0x4e)
    mstore8(3, 0x9e)

    let success := call(gas(), EVM_GAS_MANAGER_CONTRACT(), 0, 0, 4, 0, 64)

    if iszero(success) {
        // Should never happen
        revert(0, 0)
    }

    passGas := mload(0)
    isStatic := mload(32)

    if iszero(eq(passGas, INF_PASS_GAS())) {
        callerEVM := true
    }
}

function chargeGas(prevGas, toCharge) -> gasRemaining {
    if lt(prevGas, toCharge) {
        revert(0, 0)
    }

    gasRemaining := sub(prevGas, toCharge)
}

function checkMemOverflow(location) {
    if gt(location, MAX_MEMORY_FRAME()) {
        revert(0, 0)
    }
}

// Note, that this function can overflow. It's up to the caller to ensure that it does not.
function memCost(memSizeWords) -> gasCost {
    // The first term of the sum is the quadratic cost, the second one the linear one.
    gasCost := add(div(mul(memSizeWords, memSizeWords), 512), mul(3, memSizeWords))
}

// This function can overflow, it is the job of the caller to ensure that it does not.
// The argument to this function is the offset into the memory region IN BYTES.
function expandMemory(newSize) -> gasCost {
    let oldSizeInWords := mload(MEM_OFFSET())

    // The add 31 here before dividing is there to account for misaligned
    // memory expansions, where someone calls this with a newSize that is not
    // a multiple of 32. For instance, if someone calls it with an offset of 33,
    // the new size in words should be 2, not 1, but dividing by 32 will give 1.
    // Adding 31 solves it.
    let newSizeInWords := div(add(newSize, 31), 32)

    if gt(newSizeInWords, oldSizeInWords) {
        // TODO: Check this, it feels like there might be a more optimized way
        // of doing this cost calculation.
        let oldCost := memCost(oldSizeInWords)
        let newCost := memCost(newSizeInWords)

        gasCost := sub(newCost, oldCost)
        mstore(MEM_OFFSET(), newSizeInWords)
    }
}

// Essentially a NOP that will not get optimized away by the compiler
function $llvm_NoInline_llvm$_unoptimized() {
    pop(1)
}

function printHex(value) {
    mstore(add(DEBUG_SLOT_OFFSET(), 0x20), 0x00debdebdebdebdebdebdebdebdebdebdebdebdebdebdebdebdebdebdebdebde)
    mstore(add(DEBUG_SLOT_OFFSET(), 0x40), value)
    mstore(DEBUG_SLOT_OFFSET(), 0x4A15830341869CAA1E99840C97043A1EA15D2444DA366EFFF5C43B4BEF299681)
    $llvm_NoInline_llvm$_unoptimized()
}

function printString(value) {
    mstore(add(DEBUG_SLOT_OFFSET(), 0x20), 0x00debdebdebdebdebdebdebdebdebdebdebdebdebdebdebdebdebdebdebdebdf)
    mstore(add(DEBUG_SLOT_OFFSET(), 0x40), value)
    mstore(DEBUG_SLOT_OFFSET(), 0x4A15830341869CAA1E99840C97043A1EA15D2444DA366EFFF5C43B4BEF299681)
    $llvm_NoInline_llvm$_unoptimized()
}

function isSlotWarm(key) -> isWarm {
    // TODO: Unhardcode this selector 0x482d2e74
    mstore8(0, 0x48)
    mstore8(1, 0x2d)
    mstore8(2, 0x2e)
    mstore8(3, 0x74)
    mstore(4, key)

    let success := call(gas(), EVM_GAS_MANAGER_CONTRACT(), 0, 0, 36, 0, 32)

    if iszero(success) {
        // This error should never happen
        revert(0, 0)
    }

    isWarm := mload(0)
}

function warmSlot(key,currentValue) -> isWarm, originalValue {
    // TODO: Unhardcode this selector 0xbdf78160
    mstore8(0, 0xbd)
    mstore8(1, 0xf7)
    mstore8(2, 0x81)
    mstore8(3, 0x60)
    mstore(4, key)
    mstore(36,currentValue)

    let success := call(gas(), EVM_GAS_MANAGER_CONTRACT(), 0, 0, 68, 0, 64)

    if iszero(success) {
        // This error should never happen
        revert(0, 0)
    }

    isWarm := mload(0)
    originalValue := mload(32)
}

function getNewAddress(addr) -> newAddr {
    let digest, nonce, addressEncoded, nonceEncoded, nonceEncodedLength, listLength, listLengthEconded

    nonce := getNonce(addr)

    addressEncoded := and(
        add(addr, shl(160, 0x94)),
        0xffffffffffffffffffffffffffffffffffffffffff
    )

    nonceEncoded := nonce
    nonceEncodedLength := 1
    if iszero(nonce) {
        nonceEncoded := 128
    }
    // The nonce has 4 bytes
    if gt(nonce, 0xFFFFFF) {
        nonceEncoded := shl(32, 0x84)
        nonceEncoded := add(nonceEncoded, nonce)
        nonceEncodedLength := 5
    }
    // The nonce has 3 bytes
    if and(gt(nonce, 0xFFFF), lt(nonce, 0x1000000)) {
        nonceEncoded := shl(24, 0x83)
        nonceEncoded := add(nonceEncoded, nonce)
        nonceEncodedLength := 4
    }
    // The nonce has 2 bytes
    if and(gt(nonce, 0xFF), lt(nonce, 0x10000)) {
        nonceEncoded := shl(16, 0x82)
        nonceEncoded := add(nonceEncoded, nonce)
        nonceEncodedLength := 3
    }
    // The nonce has 1 byte and it's in [0x80, 0xFF]
    if and(gt(nonce, 0x7F), lt(nonce, 0x100)) {
        nonceEncoded := shl(8, 0x81)
        nonceEncoded := add(nonceEncoded, nonce)
        nonceEncodedLength := 2
    }

    listLength := add(21, nonceEncodedLength)
    listLengthEconded := add(listLength, 0xC0)

    let arrayLength := add(168, mul(8, nonceEncodedLength))

    digest := add(
        shl(arrayLength, listLengthEconded),
        add(
            shl(
                mul(8, nonceEncodedLength),
                addressEncoded
            ),
            nonceEncoded
        )
    )

    mstore(0, shl(sub(248, arrayLength), digest))

    newAddr := and(
        keccak256(0, add(div(arrayLength, 8), 1)),
        0xffffffffffffffffffffffffffffffffffffffff
    )
}

function incrementNonce(addr) {
    mstore8(0, 0x30)
    mstore8(1, 0x63)
    mstore8(2, 0x95)
    mstore8(3, 0xc6)
    mstore(4, addr)

    let result := call(gas(), NONCE_HOLDER_SYSTEM_CONTRACT(), 0, 0, 36, 0, 0)

    if iszero(result) {
        revert(0, 0)
    }
}

function ensureAcceptableMemLocation(location) {
    if gt(location,MAX_POSSIBLE_MEM()) {
        revert(0,0) // Check if this is whats needed
    }
}

function addGasIfEvmRevert(isCallerEVM,offset,size,evmGasLeft) -> newOffset,newSize {
    newOffset := offset
    newSize := size
    if eq(isCallerEVM,1) {
        // include gas
        let previousValue := mload(sub(offset,32))
        mstore(sub(offset,32),evmGasLeft)
        //mstore(sub(offset,32),previousValue) // Im not sure why this is needed, it was like this in the solidity code,
        // but it appears to rewrite were we want to store the gas

        newOffset := sub(offset, 32)
        newSize := add(size, 32)
    }
}

function warmAddress(addr) -> isWarm {
    // TODO: Unhardcode this selector 0x8db2ba78
    mstore8(0, 0x8d)
    mstore8(1, 0xb2)
    mstore8(2, 0xba)
    mstore8(3, 0x78)
    mstore(4, addr)

    let success := call(gas(), EVM_GAS_MANAGER_CONTRACT(), 0, 0, 36, 0, 32)

    if iszero(success) {
        // This error should never happen
        revert(0, 0)
    }

    isWarm := mload(0)
}

function getNonce(addr) -> nonce {
    mstore8(0, 0xfb)
    mstore8(1, 0x1a)
    mstore8(2, 0x9a)
    mstore8(3, 0x57)
    mstore(4, addr)

    let result := staticcall(gas(), NONCE_HOLDER_SYSTEM_CONTRACT(), 0, 36, 0, 32)

    if iszero(result) {
        revert(0, 0)
    }

    nonce := mload(0)
}

function _isEVM(_addr) -> isEVM {
    // bytes4 selector = ACCOUNT_CODE_STORAGE_SYSTEM_CONTRACT.isAccountEVM.selector;
    // function isAccountEVM(address _addr) external view returns (bool);
    let selector := 0x8c040477
    // IAccountCodeStorage constant ACCOUNT_CODE_STORAGE_SYSTEM_CONTRACT = IAccountCodeStorage(
    //      address(SYSTEM_CONTRACTS_OFFSET + 0x02)
    // );

    mstore8(0, 0x8c)
    mstore8(1, 0x04)
    mstore8(2, 0x04)
    mstore8(3, 0x77)
    mstore(4, _addr)

    let success := staticcall(gas(), ACCOUNT_CODE_STORAGE_SYSTEM_CONTRACT(), 0, 36, 0, 32)

    if iszero(success) {
        // This error should never happen
        revert(0, 0)
    }

    isEVM := mload(0)
}

function _pushEVMFrame(_passGas, _isStatic) {
    // function pushEVMFrame(uint256 _passGas, bool _isStatic) external
    let selector := 0xead77156

    mstore8(0, 0xea)
    mstore8(1, 0xd7)
    mstore8(2, 0x71)
    mstore8(3, 0x56)
    mstore(4, _passGas)
    mstore(36, _isStatic)

    let success := call(gas(), EVM_GAS_MANAGER_CONTRACT(), 0, 0, 68, 0, 0)
    if iszero(success) {
        // This error should never happen
        revert(0, 0)
    }
}

function _popEVMFrame() {
    // function popEVMFrame() external
    // 0xe467d2f0
    let selector := 0xe467d2f0

    mstore8(0, 0xe4)
    mstore8(1, 0x67)
    mstore8(2, 0xd2)
    mstore8(3, 0xf0)

    let success := call(gas(), EVM_GAS_MANAGER_CONTRACT(), 0, 0, 4, 0, 0)
    if iszero(success) {
        // This error should never happen
        revert(0, 0)
    }
}

// Each evm gas is 5 zkEVM one
// FIXME: change this variable to reflect real ergs : gas ratio
function GAS_DIVISOR() -> gas_div { gas_div := 5 }
function EVM_GAS_STIPEND() -> gas_stipend { gas_stipend := shl(30, 1) } // 1 << 30
function OVERHEAD() -> overhead { overhead := 2000 }

function GAS_CONSTANTS() -> divisor, stipend, overhead {
    divisor := GAS_DIVISOR()
    stipend := EVM_GAS_STIPEND()
    overhead := OVERHEAD()
}

function _calcEVMGas(_zkevmGas) -> calczkevmGas {
    calczkevmGas := div(_zkevmGas, GAS_DIVISOR())
}

function getEVMGas() -> evmGas {
    let _gas := gas()
    let requiredGas := add(EVM_GAS_STIPEND(), OVERHEAD())

    if or(gt(_gas, requiredGas), eq(requiredGas, _gas)) {
        evmGas := div(sub(_gas, requiredGas), GAS_DIVISOR())
    }
}

function _getZkEVMGas(_evmGas) -> zkevmGas {
    /*
        TODO: refine the formula, especially with regard to decommitment costs
    */
    zkevmGas := mul(_evmGas, GAS_DIVISOR())
}

function _saveReturndataAfterEVMCall(_outputOffset, _outputLen) -> _gasLeft{
    let lastRtSzOffset := LAST_RETURNDATA_SIZE_OFFSET()
    let rtsz := returndatasize()

    loadReturndataIntoActivePtr()

    // if (rtsz > 31)
    switch gt(rtsz, 31)
        case 0 {
            // Unexpected return data.
            _gasLeft := 0
            _eraseReturndataPointer()
        }
        default {
            returndatacopy(0, 0, 32)
            _gasLeft := mload(0)
            returndatacopy(_outputOffset, 32, _outputLen)
            mstore(lastRtSzOffset, sub(rtsz, 32))

            // Skip the returnData
            ptrAddIntoActive(32)
        }
}

function _eraseReturndataPointer() {
    let lastRtSzOffset := LAST_RETURNDATA_SIZE_OFFSET()

    let activePtrSize := getActivePtrDataSize()
    ptrShrinkIntoActive(and(activePtrSize, 0xFFFFFFFF))// uint32(activePtrSize)
    mstore(lastRtSzOffset, 0)
}

function _saveReturndataAfterZkEVMCall() {
    loadReturndataIntoActivePtr()
    let lastRtSzOffset := LAST_RETURNDATA_SIZE_OFFSET()

    mstore(lastRtSzOffset, returndatasize())
}

function performCall(oldSp, evmGasLeft, isStatic) -> frameGasLeft, gasToPay, sp {
    let gasToPass,addr,value,argsOffset,argsSize,retOffset,retSize

    gasToPass, sp := popStackItem(oldSp)
    addr, sp := popStackItem(sp)
    value, sp := popStackItem(sp)
    argsOffset, sp := popStackItem(sp)
    argsSize, sp := popStackItem(sp)
    retOffset, sp := popStackItem(sp)
    retSize, sp := popStackItem(sp)


    // static_gas = 0
    // dynamic_gas = memory_expansion_cost + code_execution_cost + address_access_cost + positive_value_cost + value_to_empty_account_cost
    // code_execution_cost is the cost of the called code execution (limited by the gas parameter).
    // If address is warm, then address_access_cost is 100, otherwise it is 2600. See section access sets.
    // If value is not 0, then positive_value_cost is 9000. In this case there is also a call stipend that is given to make sure that a basic fallback function can be called. 2300 is thus removed from the cost, and also added to the gas input.
    // If value is not 0 and the address given points to an empty account, then value_to_empty_account_cost is 25000. An account is empty if its balance is 0, its nonce is 0 and it has no code.
<<<<<<< HEAD
    dynamicGas := expandMemory(add(retOffset,retSize))
    switch warmAddress(addr)
        case 0 { dynamicGas := add(dynamicGas,2600) }
        default { dynamicGas := add(dynamicGas,100) }

    if value {
        dynamicGas := add(dynamicGas,6700)
        gasSend := add(gasSend,2300)
=======
    
    let extraCost
>>>>>>> b9c0f1f7

    switch warmAddress(addr)
        case 0 { extraCost := 2600 }
        default { extraCost := 100 }
    if and(gt(value, 0), iszero(isStatic)) {
        extraCost := 9000
    }
    if and(isAddrEmpty(addr), gt(value, 0)) {
        extraCost := add(extraCost,25000)
    }

    argsOffset := add(argsOffset,MEM_OFFSET_INNER())
    retOffset := add(retOffset,MEM_OFFSET_INNER())
    checkMemOverflow(argsOffset)
    checkMemOverflow(retOffset)
    
    // Check gas
    gasToPay, gasToPass := _getMessageCallGas(
                                    value, 
                                    gasToPass,
                                    evmGasLeft,
                                    expandMemory(add(retOffset,retSize)),
                                    extraCost
                                )

    let success

    if isStatic {
        if value {
            revert(0, 0)
        }
        success, frameGasLeft:= _performStaticCall(
            _isEVM(addr),
            gasToPass,
            addr,
            argsOffset,
            argsSize,
            retOffset,
            retSize
        )
    }

<<<<<<< HEAD
    if and(_isEVM(addr), iszero(isStatic)) {
        _pushEVMFrame(gasSend, isStatic)
        success := call(gasSend, addr, value, argsOffset, argsSize, 0, 0)
        evmGasLeft := _saveReturndataAfterEVMCall(retOffset, retSize)
=======
    if _isEVM(addr) {
        _pushEVMFrame(gasToPass, isStatic)
        success := call(gasToPass, addr, value, argsOffset, argsSize, 0, 0)
        frameGasLeft := _saveReturndataAfterEVMCall(retOffset, retSize)
>>>>>>> b9c0f1f7
        _popEVMFrame()
    }

    // zkEVM native
    if and(iszero(_isEVM(addr)), iszero(isStatic)) {
        gasToPass := _getZkEVMGas(gasToPass)
        let zkevmGasBefore := gas()
        success := call(gasToPass, addr, value, argsOffset, argsSize, retOffset, retSize)
        _saveReturndataAfterZkEVMCall()
        let gasUsed := _calcEVMGas(sub(zkevmGasBefore, gas()))

        if gt(gasToPass, gasUsed) {
            frameGasLeft := sub(gasToPass, gasUsed)
        }
    }

    sp := pushStackItem(sp,success)
}

function _getMessageCallGas (
    _value,
    _gas,
    _gasLeft,
    _memoryCost,
    _extraGas
) -> gasPlusExtra, gasPlusStipend {
    let callStipend := 2300
    if iszero(_value) {
        callStipend := 0
    }

    switch lt(_gasLeft, add(_extraGas, _memoryCost))
        case 0
        {
            let _gasTemp := sub(sub(_gasLeft, _extraGas), _memoryCost)
            // From the Tangerine Whistle fork, gas is capped at all but one 64th (remaining_gas / 64)
            // of the remaining gas of the current context. If a call tries to send more, the gas is 
            // changed to match the maximum allowed.
            let maxGasToPass := sub(_gasTemp, shr(6, _gasTemp)) // _gas >> 6 == _gas/64
            if gt(_gas, maxGasToPass) {
                _gas := maxGasToPass
            }
            gasPlusExtra := add(_gas, _extraGas)
            gasPlusStipend := add(_gas, callStipend)
        }
        default {
            gasPlusExtra := add(_gas, _extraGas)
            gasPlusStipend := add(_gas, callStipend)
        }
}

function delegateCall(oldSp, oldIsStatic, evmGasLeft) -> sp, isStatic {
    let addr, _gas, argsOffset, argsSize, retOffset, retSize

    sp := oldSp
    isStatic := oldIsStatic

    _gas, sp := popStackItem(sp)
    addr, sp := popStackItem(sp)
    argsOffset, sp := popStackItem(sp)
    argsSize, sp := popStackItem(sp)
    retOffset, sp := popStackItem(sp)
    retSize, sp := popStackItem(sp)

    if iszero(_isEVM(addr)) {
        revert(0, 0)
    }

    let memoryExpansionCost := expandMemory(add(argsOffset, argsSize))
    memoryExpansionCost := expandMemory(add(retOffset, retSize))

    let extraCost := 0

    // TODO: Do this
    // if warmAccount(addr) {
    //     extraCost = GAS_WARM_ACCESS;
    // } else {
    //     extraCost = GAS_COLD_ACCOUNT_ACCESS;
    // }

    let gasToPay, gasToPass := getMessageCallGas(
        0,
        _gas,
        evmGasLeft,
        memoryExpansionCost,
        extraCost
    )

    _pushEVMFrame(gasToPass, isStatic)
    addr := delegatecall(
        // We can not just pass all gas here to prevert overflow of zkEVM gas counter
        gasToPass,
        addr,
        add(MEM_OFFSET_INNER(), argsOffset),
        argsSize,
        0,
        0
    )

    pop(_saveReturndataAfterEVMCall(add(MEM_OFFSET_INNER(), retOffset), retSize))

    _popEVMFrame()

    sp := pushStackItem(sp, addr)
}

function getMessageCallGas (
    _value,
    _gas,
    _gasLeft,
    _memoryCost,
    _extraGas
) -> gasPlusExtra, gasPlusStipend {
    let callStipend := 2300
    if iszero(_value) {
        callStipend := 0
    }

    switch lt(_gasLeft, add(_extraGas, _memoryCost))
        case 0
        {
            let _gasTemp := sub(sub(_gasLeft, _extraGas), _memoryCost)
            // From the Tangerine Whistle fork, gas is capped at all but one 64th (remaining_gas / 64)
            // of the remaining gas of the current context. If a call tries to send more, the gas is 
            // changed to match the maximum allowed.
            let maxGasToPass := sub(_gasTemp, shr(6, _gasTemp)) // _gas >> 6 == _gas/64
            if gt(_gas, maxGasToPass) {
                _gas := maxGasToPass
            }
            gasPlusExtra := add(_gas, _extraGas)
            gasPlusStipend := add(_gas, callStipend)
        }
        default {
            gasPlusExtra := add(_gas, _extraGas)
            gasPlusStipend := add(_gas, callStipend)
        }
}

function _performStaticCall(
    _calleeIsEVM,
    _calleeGas,
    _callee,
    _inputOffset,
    _inputLen,
    _outputOffset,
    _outputLen
) ->  success, _gasLeft {
    if _calleeIsEVM {
        _pushEVMFrame(_calleeGas, true)
        // TODO Check the following comment from zkSync .sol.
        // We can not just pass all gas here to prevert overflow of zkEVM gas counter
        success := staticcall(_calleeGas, _callee, _inputOffset, _inputLen, 0, 0)

        _gasLeft := _saveReturndataAfterEVMCall(_outputOffset, _outputLen)
        _popEVMFrame()
    }

    // zkEVM native
    if iszero(_calleeIsEVM) {
        _calleeGas := _getZkEVMGas(_calleeGas)
        let zkevmGasBefore := gas()
        success := staticcall(_calleeGas, _callee, _inputOffset, _inputLen, _outputOffset, _outputLen)

        _saveReturndataAfterZkEVMCall()

        let gasUsed := _calcEVMGas(sub(zkevmGasBefore, gas()))

        _gasLeft := 0
        if gt(_calleeGas, gasUsed) {
            _gasLeft := sub(_calleeGas, gasUsed)
        }
    }
}

function isAddrEmpty(addr) -> isEmpty {
    isEmpty := 0
    if  and( and( 
            iszero(balance(addr)), 
            iszero(extcodesize(addr)) ),
            iszero(getNonce(addr))
        ) {
        isEmpty := 1
    }
}

function genericCreate(addr, offset, size, sp) -> result {
    pop(warmAddress(addr))

    _eraseReturndataPointer()

    let nonceNewAddr := getNonce(addr)
    let bytecodeNewAddr := extcodesize(addr)
    if or(gt(nonceNewAddr, 0), gt(bytecodeNewAddr, 0)) {
        incrementNonce(address())
        revert(0, 0)
    }

    offset := add(MEM_OFFSET_INNER(), offset)

    sp := pushStackItem(sp, mload(sub(offset, 0x80)))
    sp := pushStackItem(sp, mload(sub(offset, 0x60)))
    sp := pushStackItem(sp, mload(sub(offset, 0x40)))
    sp := pushStackItem(sp, mload(sub(offset, 0x20)))

    // Selector
    mstore(sub(offset, 0x80), 0x5b16a23c)
    // Arg1: address
    mstore(sub(offset, 0x60), addr)
    // Arg2: init code
    // Where the arg starts (third word)
    mstore(sub(offset, 0x40), 0x40)
    // Length of the init code
    mstore(sub(offset, 0x20), size)

    _pushEVMFrame(gas(), false)

    result := call(gas(), DEPLOYER_SYSTEM_CONTRACT(), 0, sub(offset, 0x64), add(size, 0x64), 0, 0)

    _popEVMFrame()

    incrementNonce(address())

    let back

    back, sp := popStackItem(sp)
    mstore(sub(offset, 0x20), back)
    back, sp := popStackItem(sp)
    mstore(sub(offset, 0x40), back)
    back, sp := popStackItem(sp)
    mstore(sub(offset, 0x60), back)
    back, sp := popStackItem(sp)
    mstore(sub(offset, 0x80), back)
}<|MERGE_RESOLUTION|>--- conflicted
+++ resolved
@@ -657,19 +657,8 @@
     // If address is warm, then address_access_cost is 100, otherwise it is 2600. See section access sets.
     // If value is not 0, then positive_value_cost is 9000. In this case there is also a call stipend that is given to make sure that a basic fallback function can be called. 2300 is thus removed from the cost, and also added to the gas input.
     // If value is not 0 and the address given points to an empty account, then value_to_empty_account_cost is 25000. An account is empty if its balance is 0, its nonce is 0 and it has no code.
-<<<<<<< HEAD
-    dynamicGas := expandMemory(add(retOffset,retSize))
-    switch warmAddress(addr)
-        case 0 { dynamicGas := add(dynamicGas,2600) }
-        default { dynamicGas := add(dynamicGas,100) }
-
-    if value {
-        dynamicGas := add(dynamicGas,6700)
-        gasSend := add(gasSend,2300)
-=======
     
     let extraCost
->>>>>>> b9c0f1f7
 
     switch warmAddress(addr)
         case 0 { extraCost := 2600 }
@@ -712,17 +701,10 @@
         )
     }
 
-<<<<<<< HEAD
     if and(_isEVM(addr), iszero(isStatic)) {
-        _pushEVMFrame(gasSend, isStatic)
-        success := call(gasSend, addr, value, argsOffset, argsSize, 0, 0)
-        evmGasLeft := _saveReturndataAfterEVMCall(retOffset, retSize)
-=======
-    if _isEVM(addr) {
         _pushEVMFrame(gasToPass, isStatic)
         success := call(gasToPass, addr, value, argsOffset, argsSize, 0, 0)
         frameGasLeft := _saveReturndataAfterEVMCall(retOffset, retSize)
->>>>>>> b9c0f1f7
         _popEVMFrame()
     }
 
