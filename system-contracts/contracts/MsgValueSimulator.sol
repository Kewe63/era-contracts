--- conflicted
+++ resolved
@@ -78,9 +78,6 @@
         // For the next call this `msg.value` will be used.
         SystemContractHelper.setValueForNextFarCall(Utils.safeCastToU128(value));
 
-<<<<<<< HEAD
-        return EfficientCall.mimicCall(userGas, to, _data, msg.sender, false, isSystemCall);
-=======
         return
             EfficientCall.mimicCall({
                 _gas: userGas,
@@ -90,6 +87,5 @@
                 _isConstructor: false,
                 _isSystem: isSystemCall
             });
->>>>>>> 8ec3cfaa
     }
 }