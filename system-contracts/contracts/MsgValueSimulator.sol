// SPDX-License-Identifier: MIT

pragma solidity ^0.8.20;

import {Utils} from "./libraries/Utils.sol";
import {EfficientCall} from "./libraries/EfficientCall.sol";
import {ISystemContract} from "./interfaces/ISystemContract.sol";
import {SystemContractHelper} from "./libraries/SystemContractHelper.sol";
<<<<<<< HEAD
import {MSG_VALUE_SIMULATOR_IS_SYSTEM_BIT, REAL_ETH_TOKEN_SYSTEM_CONTRACT} from "./Constants.sol";
=======
import {MSG_VALUE_SIMULATOR_IS_SYSTEM_BIT, REAL_BASE_TOKEN_SYSTEM_CONTRACT} from "./Constants.sol";
>>>>>>> 4c0e566a

/**
 * @author Matter Labs
 * @custom:security-contact security@matterlabs.dev
 * @notice The contract responsible for simulating transactions with `msg.value` inside zkEVM.
 * @dev It accepts value and whether the call should be system in the first extraAbi param and
 * the address to call in the second extraAbi param, transfers the funds and uses `mimicCall` to continue the
 * call with the same msg.sender.
 */
contract MsgValueSimulator is ISystemContract {
    /// @notice Extract value, isSystemCall and to from the extraAbi params.
    /// @dev The contract accepts value, the callee and whether the call should be a system one via its ABI params.
    /// @dev The first ABI param contains the value in the [0..127] bits. The 128th contains
    /// the flag whether or not the call should be a system one.
    /// The second ABI params contains the callee.
    function _getAbiParams() internal view returns (uint256 value, bool isSystemCall, address to) {
        value = SystemContractHelper.getExtraAbiData(0);
        uint256 addressAsUint = SystemContractHelper.getExtraAbiData(1);
        uint256 mask = SystemContractHelper.getExtraAbiData(2);

        isSystemCall = (mask & MSG_VALUE_SIMULATOR_IS_SYSTEM_BIT) != 0;

        to = address(uint160(addressAsUint));
    }

    /// @notice The maximal number of gas out of the stipend that should be passed to the callee.
    uint256 constant GAS_TO_PASS = 2300;

    /// @notice The amount of gas that is passed to the MsgValueSimulator as a stipend.
    /// This number servers to pay for the ETH transfer as well as to provide gas for the `GAS_TO_PASS` gas.
    /// It is equal to the following constant: https://github.com/matter-labs/era-zkevm_opcode_defs/blob/7bf8016f5bb13a73289f321ad6ea8f614540ece9/src/system_params.rs#L96.
    uint256 constant MSG_VALUE_SIMULATOR_STIPEND_GAS = 27000;

    /// @notice The fallback function that is the main entry point for the MsgValueSimulator.
    /// @dev The contract accepts value, the callee and whether the call should be a system one via its ABI params.
    /// @param _data The calldata to be passed to the callee.
    /// @return The return data from the callee.
    fallback(bytes calldata _data) external onlySystemCall returns (bytes memory) {
        // Firstly we calculate how much gas has been actually provided by the user to the inner call.
        // For that, we need to get the total gas available in this context and subtract the stipend from it.
        uint256 gasInContext = gasleft();
        // Note, that the `gasInContext` might be slightly less than the MSG_VALUE_SIMULATOR_STIPEND_GAS, since
        // by the time we retrieve it, some gas might have already been spent, e.g. on the `gasleft` opcode itself.
        uint256 userGas = gasInContext > MSG_VALUE_SIMULATOR_STIPEND_GAS
            ? gasInContext - MSG_VALUE_SIMULATOR_STIPEND_GAS
            : 0;

        (uint256 value, bool isSystemCall, address to) = _getAbiParams();

        // Prevent mimic call to the MsgValueSimulator to prevent an unexpected change of callee.
        require(to != address(this), "MsgValueSimulator calls itself");

        if (value != 0) {
<<<<<<< HEAD
            (bool success, ) = address(REAL_ETH_TOKEN_SYSTEM_CONTRACT).call(
                abi.encodeCall(REAL_ETH_TOKEN_SYSTEM_CONTRACT.transferFromTo, (msg.sender, to, value))
=======
            (bool success, ) = address(REAL_BASE_TOKEN_SYSTEM_CONTRACT).call(
                abi.encodeCall(REAL_BASE_TOKEN_SYSTEM_CONTRACT.transferFromTo, (msg.sender, to, value))
>>>>>>> 4c0e566a
            );

            // If the transfer of ETH fails, we do the most Ethereum-like behaviour in such situation: revert(0,0)
            if (!success) {
                assembly {
                    revert(0, 0)
                }
            }

            // If value is non-zero, we also provide additional gas to the callee.
            userGas += GAS_TO_PASS;
        }

        // For the next call this `msg.value` will be used.
        SystemContractHelper.setValueForNextFarCall(Utils.safeCastToU128(value));

<<<<<<< HEAD
        return EfficientCall.mimicCall(userGas, to, _data, msg.sender, false, isSystemCall);
=======
        return
            EfficientCall.mimicCall({
                _gas: userGas,
                _address: to,
                _data: _data,
                _whoToMimic: msg.sender,
                _isConstructor: false,
                _isSystem: isSystemCall
            });
>>>>>>> 4c0e566a
    }
}<|MERGE_RESOLUTION|>--- conflicted
+++ resolved
@@ -6,11 +6,7 @@
 import {EfficientCall} from "./libraries/EfficientCall.sol";
 import {ISystemContract} from "./interfaces/ISystemContract.sol";
 import {SystemContractHelper} from "./libraries/SystemContractHelper.sol";
-<<<<<<< HEAD
-import {MSG_VALUE_SIMULATOR_IS_SYSTEM_BIT, REAL_ETH_TOKEN_SYSTEM_CONTRACT} from "./Constants.sol";
-=======
 import {MSG_VALUE_SIMULATOR_IS_SYSTEM_BIT, REAL_BASE_TOKEN_SYSTEM_CONTRACT} from "./Constants.sol";
->>>>>>> 4c0e566a
 
 /**
  * @author Matter Labs
@@ -64,13 +60,8 @@
         require(to != address(this), "MsgValueSimulator calls itself");
 
         if (value != 0) {
-<<<<<<< HEAD
-            (bool success, ) = address(REAL_ETH_TOKEN_SYSTEM_CONTRACT).call(
-                abi.encodeCall(REAL_ETH_TOKEN_SYSTEM_CONTRACT.transferFromTo, (msg.sender, to, value))
-=======
             (bool success, ) = address(REAL_BASE_TOKEN_SYSTEM_CONTRACT).call(
                 abi.encodeCall(REAL_BASE_TOKEN_SYSTEM_CONTRACT.transferFromTo, (msg.sender, to, value))
->>>>>>> 4c0e566a
             );
 
             // If the transfer of ETH fails, we do the most Ethereum-like behaviour in such situation: revert(0,0)
@@ -87,9 +78,6 @@
         // For the next call this `msg.value` will be used.
         SystemContractHelper.setValueForNextFarCall(Utils.safeCastToU128(value));
 
-<<<<<<< HEAD
-        return EfficientCall.mimicCall(userGas, to, _data, msg.sender, false, isSystemCall);
-=======
         return
             EfficientCall.mimicCall({
                 _gas: userGas,
@@ -99,6 +87,5 @@
                 _isConstructor: false,
                 _isSystem: isSystemCall
             });
->>>>>>> 4c0e566a
     }
 }