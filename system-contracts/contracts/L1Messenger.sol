--- conflicted
+++ resolved
@@ -7,11 +7,7 @@
 import {SystemContractHelper} from "./libraries/SystemContractHelper.sol";
 import {EfficientCall} from "./libraries/EfficientCall.sol";
 import {Utils} from "./libraries/Utils.sol";
-<<<<<<< HEAD
-import {SystemLogKey, SYSTEM_CONTEXT_CONTRACT, KNOWN_CODE_STORAGE_CONTRACT, COMPRESSOR_CONTRACT, STATE_DIFF_ENTRY_SIZE, MAX_ALLOWED_PUBDATA_PER_BATCH, L2_TO_L1_LOGS_MERKLE_TREE_LEAVES, PUBDATA_CHUNK_PUBLISHER, COMPUTATIONAL_PRICE_FOR_PUBDATA} from "./Constants.sol";
-=======
 import {SystemLogKey, SYSTEM_CONTEXT_CONTRACT, KNOWN_CODE_STORAGE_CONTRACT, COMPRESSOR_CONTRACT, STATE_DIFF_ENTRY_SIZE, L2_TO_L1_LOGS_MERKLE_TREE_LEAVES, PUBDATA_CHUNK_PUBLISHER, COMPUTATIONAL_PRICE_FOR_PUBDATA} from "./Constants.sol";
->>>>>>> 4c0e566a
 
 /**
  * @author Matter Labs
@@ -137,10 +133,6 @@
         });
         _processL2ToL1Log(l2ToL1Log);
 
-<<<<<<< HEAD
-        // Get cost of one byte pubdata in gas from context.
-=======
->>>>>>> 4c0e566a
         uint256 pubdataLen;
         unchecked {
             // 4 bytes used to encode the length of the message (see `publishPubdataAndClearState`)
